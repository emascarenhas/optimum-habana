# coding=utf-8
# Copyright 2022 The HuggingFace Inc. team.
# Copyright (c) 2022, NVIDIA CORPORATION.  All rights reserved.
#
# Licensed under the Apache License, Version 2.0 (the "License");
# you may not use this file except in compliance with the License.
# You may obtain a copy of the License at
#
#     http://www.apache.org/licenses/LICENSE-2.0
#
# Unless required by applicable law or agreed to in writing, software
# distributed under the License is distributed on an "AS IS" BASIS,
# WITHOUT WARRANTIES OR CONDITIONS OF ANY KIND, either express or implied.
# See the License for the specific language governing permissions and
# limitations under the License.

import re

from setuptools import find_namespace_packages, setup


# Ensure we match the version set in optimum/habana/version.py
try:
    filepath = "optimum/habana/version.py"
    with open(filepath) as version_file:
        (__version__,) = re.findall('__version__ = "(.*)"', version_file.read())
except Exception as error:
    assert False, "Error: Could not open '%s' due %s\n" % (filepath, error)


INSTALL_REQUIRES = [
    "transformers >= 4.43.0, < 4.44.0",
    "optimum",
    "torch",
    "accelerate >= 0.33.0, < 0.34.0",
<<<<<<< HEAD
    "diffusers >= 0.26.0, < 0.27.0",
    "huggingface_hub",
    "datasets < 2.20.0",
    "sentence-transformers[train] == 3.0.1",
=======
    "diffusers == 0.29.2",
    "huggingface_hub >= 0.23.2",
>>>>>>> 6efef096
]

TESTS_REQUIRE = [
    "psutil",
    "parameterized",
    "GitPython",
    "optuna",
    "sentencepiece",
    "datasets",
    "timm",
    "safetensors",
    "pytest < 8.0.0",
    "scipy",
    "torchsde",
    "timm",
    "peft",
]

QUALITY_REQUIRES = [
    "ruff",
    "hf_doc_builder @ git+https://github.com/huggingface/doc-builder.git",
]

EXTRAS_REQUIRE = {
    "tests": TESTS_REQUIRE,
    "quality": QUALITY_REQUIRES,
}

setup(
    name="optimum-habana",
    version=__version__,
    description=(
        "Optimum Habana is the interface between the Hugging Face Transformers and Diffusers libraries and Habana's"
        " Gaudi processor (HPU). It provides a set of tools enabling easy model loading, training and inference on"
        " single- and multi-HPU settings for different downstream tasks."
    ),
    long_description=open("README.md", "r", encoding="utf-8").read(),
    long_description_content_type="text/markdown",
    classifiers=[
        "Development Status :: 5 - Production/Stable",
        "License :: OSI Approved :: Apache Software License",
        "Intended Audience :: Developers",
        "Intended Audience :: Education",
        "Intended Audience :: Science/Research",
        "Operating System :: OS Independent",
        "Programming Language :: Python :: 3.8",
        "Programming Language :: Python :: 3.9",
        "Topic :: Scientific/Engineering :: Artificial Intelligence",
    ],
    keywords="transformers, diffusers, mixed-precision training, fine-tuning, gaudi, hpu",
    url="https://huggingface.co/hardware/habana",
    author="HuggingFace Inc. Special Ops Team",
    author_email="hardware@huggingface.co",
    license="Apache",
    packages=find_namespace_packages(include=["optimum*"]),
    install_requires=INSTALL_REQUIRES,
    extras_require=EXTRAS_REQUIRE,
    include_package_data=True,
    zip_safe=False,
)<|MERGE_RESOLUTION|>--- conflicted
+++ resolved
@@ -33,15 +33,8 @@
     "optimum",
     "torch",
     "accelerate >= 0.33.0, < 0.34.0",
-<<<<<<< HEAD
-    "diffusers >= 0.26.0, < 0.27.0",
-    "huggingface_hub",
-    "datasets < 2.20.0",
-    "sentence-transformers[train] == 3.0.1",
-=======
     "diffusers == 0.29.2",
     "huggingface_hub >= 0.23.2",
->>>>>>> 6efef096
 ]
 
 TESTS_REQUIRE = [
