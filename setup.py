--- conflicted
+++ resolved
@@ -34,13 +34,9 @@
     "torch",
     "accelerate >= 0.33.0, < 0.34.0",
     "diffusers >= 0.26.0, < 0.27.0",
-<<<<<<< HEAD
     "huggingface_hub",
     "datasets < 2.20.0",
-=======
-    "huggingface_hub < 0.23.0",
     "sentence-transformers[train] == 3.0.1",
->>>>>>> 17ddb17c
 ]
 
 TESTS_REQUIRE = [
