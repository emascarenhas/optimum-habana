--- conflicted
+++ resolved
@@ -176,7 +176,11 @@
         MODEL_FOR_CAUSAL_LM_MAPPING,
         ["llama"],
     ),
-<<<<<<< HEAD
+    "run_sequence_classification": _get_supported_models_for_script(
+        MODELS_TO_TEST_MAPPING,
+        MODEL_MAPPING,
+        ["protst"],
+    ),
     "run_multitask_prompt_tuning": _get_supported_models_for_script(
         MODELS_TO_TEST_MAPPING,
         MODEL_FOR_SEQ_TO_SEQ_CAUSAL_LM_MAPPING,
@@ -186,12 +190,6 @@
         MODELS_TO_TEST_MAPPING,
         MODEL_FOR_SEQ_TO_SEQ_CAUSAL_LM_MAPPING,
         ["t5"],
-=======
-    "run_sequence_classification": _get_supported_models_for_script(
-        MODELS_TO_TEST_MAPPING,
-        MODEL_MAPPING,
-        ["protst"],
->>>>>>> 6be3e99e
     ),
 }
 
