14a15,16
> # limitations under the License.
> """Fine-tuning a 🤗 Transformers model for image classification"""
24a27
> import transformers
37,38d39
< 
< import transformers
45,47d45
<     Trainer,
<     TrainingArguments,
<     set_seed,
52a51,60
> from optimum.habana import GaudiConfig, GaudiTrainer, GaudiTrainingArguments
> from optimum.habana.utils import set_seed
> 
> 
> try:
>     from optimum.habana.utils import check_optimum_habana_min_version
> except ImportError:
> 
>     def check_optimum_habana_min_version(*a, **b):
>         return ()
54d61
< """ Fine-tuning a 🤗 Transformers model for image classification"""
58,59c65,67
< # Will error if the minimal version of Transformers is not installed. Remove at your own risks.
< check_min_version("4.42.0.dev0")
---
> # Will error if the minimal version of Transformers and Optimum Habana are not installed. Remove at your own risks.
<<<<<<< HEAD
> check_min_version("4.40.0")
> check_optimum_habana_min_version("1.11.0")
191c199
=======
> check_min_version("4.38.0")
> check_optimum_habana_min_version("1.10.0")
184c192
>>>>>>> 6be3e99e
<     parser = HfArgumentParser((ModelArguments, DataTrainingArguments, TrainingArguments))
---
>     parser = HfArgumentParser((ModelArguments, DataTrainingArguments, GaudiTrainingArguments))
212a221,227
>     gaudi_config = GaudiConfig.from_pretrained(
>         training_args.gaudi_config_name,
>         cache_dir=model_args.cache_dir,
>         revision=model_args.model_revision,
>         token=model_args.token,
>     )
> 
213a229
>     mixed_precision = training_args.bf16 or gaudi_config.use_torch_autocast
215,216c231,233
<         f"Process rank: {training_args.local_rank}, device: {training_args.device}, n_gpu: {training_args.n_gpu}, "
<         + f"distributed training: {training_args.parallel_mode.value == 'distributed'}, 16-bits training: {training_args.fp16}"
---
>         f"Process rank: {training_args.local_rank}, device: {training_args.device}, "
>         + f"distributed training: {training_args.parallel_mode.value == 'distributed'}, "
>         + f"mixed-precision training: {mixed_precision}"
392c409
<     trainer = Trainer(
---
>     trainer = GaudiTrainer(
393a411
>         gaudi_config=gaudi_config,<|MERGE_RESOLUTION|>--- conflicted
+++ resolved
@@ -4,7 +4,7 @@
 24a27
 > import transformers
 37,38d39
-< 
+<
 < import transformers
 45,47d45
 <     Trainer,
@@ -13,12 +13,12 @@
 52a51,60
 > from optimum.habana import GaudiConfig, GaudiTrainer, GaudiTrainingArguments
 > from optimum.habana.utils import set_seed
-> 
-> 
+>
+>
 > try:
 >     from optimum.habana.utils import check_optimum_habana_min_version
 > except ImportError:
-> 
+>
 >     def check_optimum_habana_min_version(*a, **b):
 >         return ()
 54d61
@@ -28,15 +28,9 @@
 < check_min_version("4.42.0.dev0")
 ---
 > # Will error if the minimal version of Transformers and Optimum Habana are not installed. Remove at your own risks.
-<<<<<<< HEAD
 > check_min_version("4.40.0")
 > check_optimum_habana_min_version("1.11.0")
 191c199
-=======
-> check_min_version("4.38.0")
-> check_optimum_habana_min_version("1.10.0")
-184c192
->>>>>>> 6be3e99e
 <     parser = HfArgumentParser((ModelArguments, DataTrainingArguments, TrainingArguments))
 ---
 >     parser = HfArgumentParser((ModelArguments, DataTrainingArguments, GaudiTrainingArguments))
@@ -47,7 +41,7 @@
 >         revision=model_args.model_revision,
 >         token=model_args.token,
 >     )
-> 
+>
 213a229
 >     mixed_precision = training_args.bf16 or gaudi_config.use_torch_autocast
 215,216c231,233
