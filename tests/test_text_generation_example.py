import json
import os
import re
import subprocess
import sys
from pathlib import Path
from tempfile import TemporaryDirectory
from unittest import TestCase

import pytest

from .test_examples import TIME_PERF_FACTOR


prev_quant_model_name = None
prev_quant_rank = 0

if os.environ.get("GAUDI2_CI", "0") == "1":
    # Gaudi2 CI baselines
    MODELS_TO_TEST = {
        "bf16_1x": [
            ("bigscience/bloomz-7b1", 1, False, 130.0472971205316),
            ("gpt2-xl", 1, False, 281.8734689674413),
            ("EleutherAI/gpt-j-6b", 1, False, 160.5823842101192),
            ("EleutherAI/gpt-neox-20b", 1, False, 50.67672679310354),
            ("meta-llama/Llama-2-7b-hf", 1, True, 141.25776956002076),
            ("tiiuae/falcon-40b", 1, True, 25.202450111088346),
            ("bigcode/starcoder", 256, False, 4329.754794647058),
            ("Salesforce/codegen2-1B", 1, False, 446.4029486883532),
            ("mosaicml/mpt-30b", 1, False, 36.06464336116623),
            ("mistralai/Mistral-7B-v0.1", 1, True, 130.2172236767782),
            ("mistralai/Mixtral-8x7B-v0.1", 1, False, 23.7931001677926),
            ("microsoft/phi-2", 1, False, 224.72307766211117),
            ("meta-llama/Meta-Llama-3-8B", 1, True, 129),
            ("meta-llama/Llama-2-7b-hf", 512, True, 12808),
            ("meta-llama/Llama-2-7b-hf", 512, False, 8711),  # in some cases like TGI, reuse_cache isnt used
            ("stabilityai/stablelm-2-12b", 1, False, 74.8904496532218),
            ("codellama/CodeLlama-34b-hf", 1, True, 32.644),
            ("bigcode/starcoder2-3b", 1, False, 261.07213776344133),
            ("adept/persimmon-8b-base", 4, False, 366.73968820698406),
            ("Qwen/Qwen1.5-7B", 4, False, 518.894516133132),
            ("google/gemma-7b", 1, False, 109.70751574382221),
            ("state-spaces/mamba-130m-hf", 1536, False, 8600),
            ("Deci/DeciLM-7B", 1, False, 120),
        ],
        "fp8": [
            ("tiiuae/falcon-180B", 4, 950, True, 128, 128, 2506.68),
            ("meta-llama/Llama-2-7b-hf", 1, 1230, False, 128, 128, 13152.7),
            ("meta-llama/Llama-2-7b-hf", 1, 163, False, 128, 2048, 4774.7),
            ("meta-llama/Llama-2-7b-hf", 1, 94, False, 2048, 128, 1293.3),
            ("meta-llama/Llama-2-7b-hf", 1, 81, False, 2048, 2048, 1942.9),
            ("meta-llama/Llama-2-70b-hf", 4, 3042, False, 128, 128, 5374.6),
            ("meta-llama/Llama-2-70b-hf", 4, 750, False, 128, 2048, 7422.4),
            ("meta-llama/Llama-2-70b-hf", 4, 207, False, 2048, 128, 568.5),
            ("meta-llama/Llama-2-70b-hf", 8, 172, False, 2048, 2048, 4656.2),
            ("mistralai/Mistral-7B-Instruct-v0.2", 1, 896, True, 128, 128, 17068.965283763682),
            ("mistralai/Mistral-7B-Instruct-v0.2", 1, 120, True, 128, 2048, 6979.225194247115),
            ("mistralai/Mistral-7B-Instruct-v0.2", 1, 120, True, 2048, 128, 1681.4401450088983),
            ("mistralai/Mistral-7B-Instruct-v0.2", 1, 44, True, 2048, 2048, 3393.149396451692),
            ("mistralai/Mixtral-8x7B-v0.1", 1, 1, True, 128, 128, 39.26845661768185),
            ("microsoft/phi-2", 1, 1, True, 128, 128, 254.08932787178165),
        ],
        "deepspeed": [
            ("bigscience/bloomz", 8, 1, 36.77314954096159),
            ("meta-llama/Llama-2-70b-hf", 8, 1, 64.10514998902435),
            ("meta-llama/Meta-Llama-3-70B-Instruct", 8, 1, 64),
            ("facebook/opt-66b", 2, 1, 28.48069266504111),
        ],
        "torch_compile": [
            ("meta-llama/Llama-2-7b-hf", 102.27823420713148),
        ],
        "torch_compile_distributed": [
            ("meta-llama/Llama-2-7b-hf", 39.72973199515235),
        ],
<<<<<<< HEAD
        "distributed_tp": [
            ("meta-llama/Llama-2-7b-hf", 1345.2369318328463),
=======
        "load_checkpoint": [
            ("TheBloke/Llama-2-7b-Chat-GPTQ", 1, 10, False, 128, 2048, 456.7),
>>>>>>> ff762743
        ],
    }
else:
    # Gaudi1 CI baselines
    MODELS_TO_TEST = {
        "bf16_1x": [
            ("bigscience/bloomz-7b1", 1, False, 41.7555095197846),
            ("gpt2-xl", 1, False, 142.11481820425706),
            # TODO: fix OPT 6.7B
            # ("facebook/opt-6.7b", 0.0),
            ("EleutherAI/gpt-j-6b", 1, True, 156.2893125740893),
            ("meta-llama/Llama-2-7b-hf", 1, True, 44.39616259946937),
            ("tiiuae/falcon-7b", 1, True, 44.82870145718665),
            ("bigcode/starcoder", 1, False, 15.945023767901013),
            ("Salesforce/codegen2-1B", 1, False, 155.32071248826423),
            ("mosaicml/mpt-7b", 1, False, 45.45168927038262),
            ("mistralai/Mistral-7B-v0.1", 1, True, 41.21906841459711),
            ("microsoft/phi-2", 1, False, 92.53083167241344),
            ("google/gemma-7b", 1, False, 28.84284625836978),
            ("stabilityai/stablelm-2-12b", 1, False, 26.80858949645992),
            ("Qwen/Qwen1.5-7B", 1, False, 39.29068423087616),
            ("adept/persimmon-8b-base", 1, False, 34.53559807384106),
            ("bigcode/starcoder2-3b", 1, False, 82.09655684566117),
            ("state-spaces/mamba-130m-hf", 224, False, 794.542),
        ],
        "fp8": [],
        "deepspeed": [
            ("bigscience/bloomz-7b1", 8, 1, 31.994268212011505),
        ],
        "torch_compile": [],
        "torch_compile_distributed": [],
<<<<<<< HEAD
        "distributed_tp": [],
=======
        "load_checkpoint": [],
>>>>>>> ff762743
    }


def _test_text_generation(
    model_name: str,
    baseline: float,
    token: str,
    batch_size: int = 1,
    reuse_cache: bool = False,
    deepspeed: bool = False,
    world_size: int = 8,
    torch_compile: bool = False,
    fp8: bool = False,
    max_input_tokens: int = 0,
    max_output_tokens: int = 100,
<<<<<<< HEAD
    parallel_strategy: str = None,
=======
    load_cp = False,
>>>>>>> ff762743
):
    command = ["python3"]
    path_to_example_dir = Path(__file__).resolve().parent.parent / "examples"
    env_variables = os.environ.copy()

    if deepspeed:
        command += [
            f"{path_to_example_dir / 'gaudi_spawn.py'}",
            "--use_deepspeed",
            f"--world_size {world_size}",
        ]
    elif parallel_strategy == "tp":
        command += [
            f"{path_to_example_dir / 'gaudi_spawn.py'}",
            f"--world_size {world_size}",
        ]

    command += [
        f"{path_to_example_dir / 'text-generation' / 'run_generation.py'}",
        f"--model_name_or_path {model_name}",
        f"--batch_size {batch_size}",
        "--use_kv_cache",
        f"--max_new_tokens {max_output_tokens}",
    ]

    if "llama" in model_name.lower():
        command += ["--trim_logits", "--attn_softmax_bf16"]

    if "falcon" in model_name.lower() or "starcoder2" in model_name.lower():
        command += ["--use_flash_attention", "--flash_attention_causal_mask"]

    if "starcoder" in model_name.lower() and "starcoder2" not in model_name.lower():
        command += ["--use_flash_attention"]

    if "starcoder2" in model_name.lower():
        command += ["--flash_attention_recompute"]

    if (reuse_cache or torch_compile) and not parallel_strategy == "tp":
        command += ["--reuse_cache"]

    if torch_compile:
        command += ["--torch_compile"]
        if parallel_strategy == "tp":
            command += ["--use_flash_attention"]
            command += ["--flash_attention_recompute"]
        env_variables["PT_ENABLE_INT64_SUPPORT"] = "1"
        env_variables["PT_HPU_LAZY_MODE"] = "0"
    else:
        command += [
            "--use_hpu_graphs",
        ]

    if not deepspeed:
        command.append("--bf16")

    if fp8:
        if "--trim_logits" not in command:
            command += ["--trim_logits"]
        if "Llama-2" in model_name:
            command.insert(-2, "--use_flash_attention")
            command.insert(-2, "--flash_attention_recompute")
            command.insert(-2, "--bucket_size 128")
            command.insert(-2, "--bucket_internal")
        if "Mistral" in model_name:
            command.insert(-2, "--use_flash_attention")
            command.insert(-2, "--flash_attention_recompute")
            command.insert(-2, "--attn_softmax_bf16")
            command.insert(-2, "--trim_logits")
        elif "falcon-180b" in model_name.lower():
            command.insert(-2, "--flash_attention_recompute")

        global prev_quant_model_name
        global prev_quant_rank
        measure_command = None
        # FP8 Measurement only needed
        if (prev_quant_model_name is None) or (prev_quant_model_name != model_name) or (prev_quant_rank != world_size):
            measure_command = [
                x for x in command if not x.startswith("--max_new_tokens")
            ]  # Remove max_new_tokens for measurement
            measure_command = [
                x if not x.startswith("--batch_size") else "--batch_size 1" for x in measure_command
            ]  # Remove batch_size for measurement

            prev_quant_model_name = model_name
            prev_quant_rank = world_size

        # FP8 text generation
        command += [
            f"--max_input_tokens {max_input_tokens}",
            "--limit_hpu_graphs",
        ]
<<<<<<< HEAD
    if parallel_strategy is not None:
        command += [
            f"--parallel_strategy={parallel_strategy}",
        ]
=======
    if load_cp:
        command += ["--load_cp"]
>>>>>>> ff762743

    with TemporaryDirectory() as tmp_dir:
        command.append(f"--output_dir {tmp_dir}")
        command.append(f"--token {token.value}")

        pattern = re.compile(r"([\"\'].+?[\"\'])|\s")

        if fp8:
            env_variables["TQDM_DISABLE"] = "1"
            if measure_command is not None:
                measure_command.append(f"--token {token.value}")
                env_variables["QUANT_CONFIG"] = os.path.join(
                    path_to_example_dir, "text-generation/quantization_config/maxabs_measure_include_outputs.json"
                )
                measure_command = [x for y in measure_command for x in re.split(pattern, y) if x]
                print(f"\n\nMeasure Command to test: {' '.join(measure_command[:-2])}\n")
                proc = subprocess.run(measure_command, env=env_variables)

                # Ensure the run finished without any issue
                # Use try-except to avoid logging the token if used
                try:
                    assert proc.returncode == 0
                except AssertionError as e:
                    if "'--token', 'hf_" in e.args[0]:
                        e.args = (f"The following command failed:\n{' '.join(measure_command[:-2])}",)
                    raise

            env_variables["QUANT_CONFIG"] = os.path.join(
                path_to_example_dir, "text-generation/quantization_config/maxabs_quant.json"
            )

        command = [x for y in command for x in re.split(pattern, y) if x]
        print(f"\n\nCommand to test: {' '.join(command[:-2])}\n")
        proc = subprocess.run(command, env=env_variables)

        # Ensure the run finished without any issue
        # Use try-except to avoid logging the token if used
        try:
            assert proc.returncode == 0
        except AssertionError as e:
            if "'--token', 'hf_" in e.args[0]:
                e.args = (f"The following command failed:\n{' '.join(command[:-2])}",)
            raise

        with open(Path(tmp_dir) / "results.json") as fp:
            results = json.load(fp)

        # Ensure performance requirements (throughput) are met
        assert results["throughput"] >= (2 - TIME_PERF_FACTOR) * baseline


@pytest.mark.parametrize("model_name, batch_size, reuse_cache, baseline", MODELS_TO_TEST["bf16_1x"])
def test_text_generation_bf16_1x(model_name: str, baseline: float, batch_size: int, reuse_cache: bool, token: str):
    _test_text_generation(model_name, baseline, token, batch_size, reuse_cache)


@pytest.mark.parametrize(
    "model_name, world_size, batch_size, reuse_cache, input_len, output_len, baseline", MODELS_TO_TEST["fp8"]
)
def test_text_generation_fp8(
    model_name: str,
    baseline: float,
    world_size: int,
    batch_size: int,
    reuse_cache: bool,
    input_len: int,
    output_len: int,
    token: str,
):
    deepspeed = True if world_size > 1 else False
    _test_text_generation(
        model_name,
        baseline,
        token,
        deepspeed=deepspeed,
        world_size=world_size,
        fp8=True,
        batch_size=batch_size,
        reuse_cache=reuse_cache,
        max_input_tokens=input_len,
        max_output_tokens=output_len,
    )


@pytest.mark.parametrize("model_name,  world_size, batch_size, baseline", MODELS_TO_TEST["deepspeed"])
def test_text_generation_deepspeed(model_name: str, baseline: float, world_size: int, batch_size: int, token: str):
    _test_text_generation(model_name, baseline, token, deepspeed=True, world_size=world_size, batch_size=batch_size)


@pytest.mark.parametrize("model_name, baseline", MODELS_TO_TEST["torch_compile"])
def test_text_generation_torch_compile(model_name: str, baseline: float, token: str):
    _test_text_generation(model_name, baseline, token, torch_compile=True)


@pytest.mark.parametrize("model_name, baseline", MODELS_TO_TEST["torch_compile_distributed"])
def test_text_generation_torch_compile_distributed(model_name: str, baseline: float, token: str):
    world_size = 8
    _test_text_generation(model_name, baseline, token, deepspeed=True, world_size=world_size, torch_compile=True)


@pytest.mark.parametrize("model_name, baseline", MODELS_TO_TEST["distributed_tp"])
def test_text_generation_distributed_tp(model_name: str, baseline: float, token: str):
    world_size = 8
    _test_text_generation(
        model_name,
        baseline,
        token,
        batch_size=64,
        max_input_tokens=128,
        world_size=world_size,
        torch_compile=True,
        parallel_strategy="tp",
    )


class TextGenPipeline(TestCase):
    def test_text_generation_pipeline_script(self):
        path_to_script = (
            Path(os.path.dirname(__file__)).parent
            / "examples"
            / "text-generation"
            / "text-generation-pipeline"
            / "run_pipeline.py"
        )

        cmd_line = f"""ls {path_to_script}""".split()

        # check find existence
        p = subprocess.Popen(cmd_line)
        return_code = p.wait()

        # Ensure the run finished without any issue
        self.assertEqual(return_code, 0)

    def test_text_generation_pipeline_falcon(self):
        path_to_script = (
            Path(os.path.dirname(__file__)).parent
            / "examples"
            / "text-generation"
            / "text-generation-pipeline"
            / "run_pipeline.py"
        )
        sys.path.append((Path(os.path.dirname(__file__)).parent / "examples" / "text-generation"))
        cmd_line = f"""
                 python3
                 {path_to_script}
                 --model_name_or_path tiiuae/falcon-7b
                 --max_new_tokens 100
                 --bf16
                 --use_hpu_graphs
                 --use_kv_cache
                 --do_sample
                 """.split()
        p = subprocess.Popen(cmd_line)
        return_code = p.wait()

        # Ensure the run finished without any issue
        self.assertEqual(return_code, 0)


@pytest.mark.parametrize(
    "model_name, world_size, batch_size, reuse_cache, input_len, output_len, baseline",
    MODELS_TO_TEST["load_checkpoint"]
)
def test_text_generation_load_cp(
    model_name: str,
    baseline: float,
    world_size: int,
    batch_size: int,
    reuse_cache: bool,
    input_len: int,
    output_len: int,
    token: str,
):
    print("world_size {}".format(world_size), world_size)
    deepspeed = True if world_size > 1 else False

    _test_text_generation(
        model_name,
        baseline,
        token,
        deepspeed=deepspeed,
        world_size=world_size,
        batch_size=batch_size,
        reuse_cache=reuse_cache,
        max_input_tokens=input_len,
        max_output_tokens=output_len,
        load_cp=True
    )<|MERGE_RESOLUTION|>--- conflicted
+++ resolved
@@ -72,13 +72,11 @@
         "torch_compile_distributed": [
             ("meta-llama/Llama-2-7b-hf", 39.72973199515235),
         ],
-<<<<<<< HEAD
         "distributed_tp": [
             ("meta-llama/Llama-2-7b-hf", 1345.2369318328463),
-=======
+        ],
         "load_checkpoint": [
             ("TheBloke/Llama-2-7b-Chat-GPTQ", 1, 10, False, 128, 2048, 456.7),
->>>>>>> ff762743
         ],
     }
 else:
@@ -110,11 +108,8 @@
         ],
         "torch_compile": [],
         "torch_compile_distributed": [],
-<<<<<<< HEAD
         "distributed_tp": [],
-=======
         "load_checkpoint": [],
->>>>>>> ff762743
     }
 
 
@@ -130,11 +125,8 @@
     fp8: bool = False,
     max_input_tokens: int = 0,
     max_output_tokens: int = 100,
-<<<<<<< HEAD
     parallel_strategy: str = None,
-=======
     load_cp = False,
->>>>>>> ff762743
 ):
     command = ["python3"]
     path_to_example_dir = Path(__file__).resolve().parent.parent / "examples"
@@ -226,15 +218,12 @@
             f"--max_input_tokens {max_input_tokens}",
             "--limit_hpu_graphs",
         ]
-<<<<<<< HEAD
     if parallel_strategy is not None:
         command += [
             f"--parallel_strategy={parallel_strategy}",
         ]
-=======
     if load_cp:
         command += ["--load_cp"]
->>>>>>> ff762743
 
     with TemporaryDirectory() as tmp_dir:
         command.append(f"--output_dir {tmp_dir}")
