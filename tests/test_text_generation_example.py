--- conflicted
+++ resolved
@@ -53,10 +53,10 @@
             ("meta-llama/Llama-2-70b-hf", 4, 750, False, 128, 2048, 7422.4),
             ("meta-llama/Llama-2-70b-hf", 4, 207, False, 2048, 128, 568.5),
             ("meta-llama/Llama-2-70b-hf", 8, 172, False, 2048, 2048, 4656.2),
-            ("mistralai/Mistral-7B-Instruct-v0.2", 1, 896, True, 128, 128, 17068.965283763682),
-            ("mistralai/Mistral-7B-Instruct-v0.2", 1, 120, True, 128, 2048, 6979.225194247115),
-            ("mistralai/Mistral-7B-Instruct-v0.2", 1, 120, True, 2048, 128, 1681.4401450088983),
-            ("mistralai/Mistral-7B-Instruct-v0.2", 1, 44, True, 2048, 2048, 3393.149396451692),
+            ("mistralai/Mistral-7B-Instruct-v0.2", 1, 896, True, 128, 128, 12397.11410288204),
+            ("mistralai/Mistral-7B-Instruct-v0.2", 1, 120, True, 128, 2048, 5394.675714459493),
+            ("mistralai/Mistral-7B-Instruct-v0.2", 1, 120, True, 2048, 128, 919.8470890081497),
+            ("mistralai/Mistral-7B-Instruct-v0.2", 1, 44, True, 2048, 2048, 2471.950758729518),
             ("mistralai/Mixtral-8x7B-v0.1", 1, 1, True, 128, 128, 39.26845661768185),
             ("microsoft/phi-2", 1, 1, True, 128, 128, 254.08932787178165),
         ],
@@ -78,12 +78,6 @@
         "contrastive_search": [
             ("gpt2-xl", 1, False, 51.61471298016438),
         ],
-<<<<<<< HEAD
-        "load_checkpoint": [
-            ("TheBloke/Llama-2-7b-Chat-GPTQ", 1, 10, False, 128, 2048, 456.7),
-        ],
-=======
->>>>>>> 6efef096
     }
 else:
     # Gaudi1 CI baselines
@@ -115,14 +109,9 @@
         "torch_compile": [],
         "torch_compile_distributed": [],
         "distributed_tp": [],
-<<<<<<< HEAD
-        "contrastive_search": [],
-        "load_checkpoint": [],
-=======
         "contrastive_search": [
             ("gpt2-xl", 1, False, 34.48141280163397),
         ],
->>>>>>> 6efef096
     }
 
 
@@ -140,10 +129,6 @@
     max_output_tokens: int = 100,
     parallel_strategy: str = None,
     contrastive_search: bool = False,
-<<<<<<< HEAD
-    load_cp = False,
-=======
->>>>>>> 6efef096
 ):
     command = ["python3"]
     path_to_example_dir = Path(__file__).resolve().parent.parent / "examples"
@@ -210,11 +195,6 @@
             command.insert(-2, "--flash_attention_recompute")
             command.insert(-2, "--bucket_size 128")
             command.insert(-2, "--bucket_internal")
-        if "Mistral" in model_name:
-            command.insert(-2, "--use_flash_attention")
-            command.insert(-2, "--flash_attention_recompute")
-            command.insert(-2, "--attn_softmax_bf16")
-            command.insert(-2, "--trim_logits")
         elif "falcon-180b" in model_name.lower():
             command.insert(-2, "--flash_attention_recompute")
 
@@ -242,8 +222,6 @@
         command += [
             f"--parallel_strategy={parallel_strategy}",
         ]
-    if load_cp:
-        command += ["--load_cp"]
 
     with TemporaryDirectory() as tmp_dir:
         command.append(f"--output_dir {tmp_dir}")
@@ -408,35 +386,4 @@
         return_code = p.wait()
 
         # Ensure the run finished without any issue
-        self.assertEqual(return_code, 0)
-
-
-@pytest.mark.parametrize(
-    "model_name, world_size, batch_size, reuse_cache, input_len, output_len, baseline",
-    MODELS_TO_TEST["load_checkpoint"]
-)
-def test_text_generation_load_cp(
-    model_name: str,
-    baseline: float,
-    world_size: int,
-    batch_size: int,
-    reuse_cache: bool,
-    input_len: int,
-    output_len: int,
-    token: str,
-):
-    print("world_size {}".format(world_size), world_size)
-    deepspeed = True if world_size > 1 else False
-
-    _test_text_generation(
-        model_name,
-        baseline,
-        token,
-        deepspeed=deepspeed,
-        world_size=world_size,
-        batch_size=batch_size,
-        reuse_cache=reuse_cache,
-        max_input_tokens=input_len,
-        max_output_tokens=output_len,
-        load_cp=True
-    )+        self.assertEqual(return_code, 0)