--- conflicted
+++ resolved
@@ -65,14 +65,10 @@
     safe_index_present = os.path.isfile(safe_index_file)
 
     if not index_present and not safe_index_present:
-<<<<<<< HEAD
         filenames = (
             transformers.modeling_utils.WEIGHTS_INDEX_NAME,
             transformers.modeling_utils.SAFE_WEIGHTS_INDEX_NAME,
         )
-=======
-        filenames = (transformers.modeling_utils.WEIGHTS_INDEX_NAME, transformers.modeling_utils.SAFE_WEIGHTS_INDEX_NAME)
->>>>>>> 34fdc003
         raise ValueError(f"Can't find a checkpoint index ({' or '.join(filenames)}) in {cached_repo_dir}.")
 
     load_index = safe_index_file if safe_index_present else index_file
@@ -102,13 +98,7 @@
 
 
 def get_optimized_model_name(config):
-<<<<<<< HEAD
-    from optimum.habana.transformers.generation import (
-        MODELS_OPTIMIZED_WITH_STATIC_SHAPES,
-    )
-=======
     from .transformers.generation import MODELS_OPTIMIZED_WITH_STATIC_SHAPES
->>>>>>> 34fdc003
 
     for model_type in MODELS_OPTIMIZED_WITH_STATIC_SHAPES:
         if model_type == config.model_type:
