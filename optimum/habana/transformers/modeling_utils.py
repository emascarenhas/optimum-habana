# coding=utf-8
# Copyright 2022 The HuggingFace Team. All rights reserved.
#
# Licensed under the Apache License, Version 2.0 (the "License");
# you may not use this file except in compliance with the License.
# You may obtain a copy of the License at
#
#     http://www.apache.org/licenses/LICENSE-2.0
#
# Unless required by applicable law or agreed to in writing, software
# distributed under the License is distributed on an "AS IS" BASIS,
# WITHOUT WARRANTIES OR CONDITIONS OF ANY KIND, either express or implied.
# See the License for the specific language governing permissions and
# limitations under the License.

import transformers
import transformers.utils.fx

from .generation import (
    GaudiGenerationConfig,
    GaudiGenerationMixin,
    gaudi_EosTokenCriteria_call,
    gaudi_MaxLengthCriteria_call,
    gaudi_MaxNewTokensCriteria_call,
<<<<<<< HEAD
=======
    gaudi_MaxTimeCriteria_call,
>>>>>>> dd3cc089
    gaudi_StoppingCriteriaList_call,
)
from .models import (
    GaudiBloomForCausalLM,
    GaudiBloomMLP,
    GaudiCodeGenAttention,
    GaudiCodeGenForCausalLM,
    GaudiFalconAttention,
    GaudiFalconDecoderLayer,
    GaudiFalconForCausalLM,
    GaudiFalconMLP,
    GaudiFalconModel,
    GaudiGemmaDecoderLayer,
    GaudiGemmaForCausalLM,
    GaudiGPT2Attention,
    GaudiGPT2Block,
    GaudiGPT2LMHeadModel,
    GaudiGPTBigCodeForCausalLM,
    GaudiGPTJAttention,
    GaudiGPTJBlock,
    GaudiGPTJForCausalLM,
    GaudiGPTNeoXForCausalLM,
    GaudiLlamaAttention,
    GaudiLlamaDecoderLayer,
    GaudiLlamaDynamicNTKScalingRotaryEmbedding,
    GaudiLlamaForCausalLM,
    GaudiLlamaLinearScalingRotaryEmbedding,
    GaudiLlamaMLP,
    GaudiLlamaModel,
    GaudiLlamaRotaryEmbedding,
    GaudiLlavaForConditionalGeneration,
    GaudiMistralAttention,
    GaudiMistralDecoderLayer,
    GaudiMistralForCausalLM,
    GaudiMistralModel,
    GaudiMixtralAttention,
    GaudiMixtralDecoderLayer,
    GaudiMixtralForCausalLM,
    GaudiMixtralModel,
    GaudiMptForCausalLM,
    GaudiMptModel,
    GaudiOPTForCausalLM,
    GaudiOPTLearnedPositionalEmbedding,
    GaudiPersimmonForCausalLM,
    GaudiPhiAttention,
    GaudiPhiDecoderLayer,
    GaudiPhiForCausalLM,
    GaudiPhiModel,
    GaudiQwen2DecoderLayer,
    GaudiQwen2ForCausalLM,
    GaudiStableLmDecoderLayer,
    GaudiStableLmForCausalLM,
    GaudiStarcoder2DecoderLayer,
    GaudiStarcoder2ForCausalLM,
    MistralConfig,
    MixtralConfig,
    _gaudi_wav2vec2_compute_mask_indices,
    _gaudi_wav2vec2_mask_hidden_states,
    gaudi_albert_forward,
    gaudi_BartAttention_forward,
    gaudi_BartDecoder_forward,
    gaudi_BartDecoderLayer_forward,
    gaudi_BartEncoder_forward,
    gaudi_BartEncoderLayer_forward,
    gaudi_BartForConditionalGeneration_forward,
    gaudi_BartForConditionalGeneration_prepare_inputs_for_generation,
    gaudi_BartLearnedPositionalEmbedding,
    gaudi_BartModel_forward,
    gaudi_BlipForConditionalGeneration_generate,
    gaudi_BlipForQuestionAnswering_generate,
    gaudi_BlipTextAttention_forward,
    gaudi_BlipTextEncoder_forward,
    gaudi_BlipTextLayer_forward,
    gaudi_BlipTextLMHead_forward,
    gaudi_BlipTextLMHead_prepare_inputs_for_generation,
    gaudi_BlipTextModel_forward,
    gaudi_BlipTextSelfAttention_forward,
    gaudi_bloom_attention_forward,
    gaudi_bloom_block_forward,
    gaudi_bloom_convert_to_bloom_cache,
    gaudi_bloom_convert_to_standard_cache,
    gaudi_bloom_model_forward,
    gaudi_check_and_enable_sdpa,
    gaudi_codegen_block_forward,
    gaudi_codegen_model_forward,
    gaudi_conv1d_forward,
    gaudi_esm_for_protein_folding_forward,
    gaudi_esmfolding_trunk_forward,
    gaudi_falcon_linear_forward,
    gaudi_gemma_attention_forward,
    gaudi_gemma_model_forward,
    gaudi_generate_speech,
    gaudi_get_extended_attention_mask,
    gaudi_gpt2_forward,
    gaudi_gpt_bigcode_attention_forward,
    gaudi_gpt_bigcode_block_forward,
    gaudi_gpt_bigcode_model_forward,
    gaudi_gpt_neox_attention_forward,
    gaudi_gpt_neox_layer_forward,
    gaudi_gpt_neox_model_forward,
    gaudi_gpt_neox_rotary_embedding_set_cos_sin_cache,
    gaudi_gptj_model_forward,
    gaudi_invert_attention_mask,
    gaudi_llama_rmsnorm_forward,
    gaudi_mistral_rmsnorm_forward,
    gaudi_mixtral_block_sparse_moe_forward,
    gaudi_mixtral_rmsnorm_forward,
    gaudi_mpt_attention_forward,
    gaudi_mpt_block_forward,
    gaudi_opt_attention_forward,
    gaudi_opt_decoder_forward,
    gaudi_opt_decoder_layer_forward,
    gaudi_opt_model_forward,
    gaudi_owlvitclasspredictionhead_forward,
    gaudi_persimmon_attention_forward,
    gaudi_persimmon_decoder_layer_forward,
    gaudi_persimmon_model_forward,
    gaudi_qwen2_attention_forward,
    gaudi_qwen2_model_forward,
    gaudi_rot_matmul,
    gaudi_rot_vec_mul,
    gaudi_SpeechT5Attention_forward,
    gaudi_SpeechT5Decoder_forward,
    gaudi_SpeechT5DecoderLayer_forward,
    gaudi_stablelm_attention_forward,
    gaudi_stablelm_model_forward,
    gaudi_starcoder2_attention_forward,
    gaudi_starcoder2_model_forward,
    gaudi_swin_get_attn_mask,
    gaudi_t5_layernorm_forward,
    gaudi_T5Attention_forward,
    gaudi_T5Block_forward,
    gaudi_T5ForConditionalGeneration_forward,
    gaudi_T5ForConditionalGeneration_prepare_inputs_for_generation,
    gaudi_T5LayerSelfAttention_forward,
    gaudi_T5Stack_forward,
    gaudi_VisionEncoderDecoderModel_prepare_inputs_for_generation,
    gaudi_vit_self_attention_forward,
    gaudi_wav2vec2_encoder_forward,
    gaudi_wav2vec2_forward,
    gaudi_wav2vec2_tdnnlayer_forward,
    gaudi_wav2vec2forctc_forward,
)


def adapt_transformers_to_gaudi():
    """
    Replaces some Transformers' methods for equivalent methods optimized
    for Gaudi.
    """

    # models that support symbolic tracing should be added to this list
    models_with_tracing_support = []

    # optimize Conv1D
    transformers.pytorch_utils.Conv1D.forward = gaudi_conv1d_forward

    # Optimization tweak for ViT
    transformers.models.vit.modeling_vit.ViTSelfAttention.forward = gaudi_vit_self_attention_forward

    # Optimization tweak for Swin
    transformers.models.swin.modeling_swin.SwinLayer.get_attn_mask = gaudi_swin_get_attn_mask

    # Optimization tweak for Wav2Vec2
    transformers.models.wav2vec2.modeling_wav2vec2._compute_mask_indices = _gaudi_wav2vec2_compute_mask_indices
    # transformers.models.wav2vec2.modeling_wav2vec2._sample_negative_indices = _gaudi_wav2vec2_sample_negative_indices
    transformers.models.wav2vec2.modeling_wav2vec2.Wav2Vec2Model._mask_hidden_states = (
        _gaudi_wav2vec2_mask_hidden_states
    )
    transformers.models.wav2vec2.modeling_wav2vec2.Wav2Vec2Model.forward = gaudi_wav2vec2_forward
    transformers.models.wav2vec2.modeling_wav2vec2.Wav2Vec2Encoder.forward = gaudi_wav2vec2_encoder_forward
    transformers.models.wav2vec2.modeling_wav2vec2.Wav2Vec2ForCTC.forward = gaudi_wav2vec2forctc_forward
    transformers.models.wav2vec2.modeling_wav2vec2.TDNNLayer.forward = gaudi_wav2vec2_tdnnlayer_forward

    # Generation is modified to run faster in lazy mode
    transformers.generation.GenerationMixin.generate = GaudiGenerationMixin.generate
    transformers.generation.GenerationMixin.assisted_decoding = GaudiGenerationMixin.assisted_decoding
    transformers.generation.GenerationMixin._update_model_kwargs_for_generation = (
        GaudiGenerationMixin._update_model_kwargs_for_generation
    )
    transformers.generation.GenerationMixin.update_model_kwargs_for_bucketing = (
        GaudiGenerationMixin.update_model_kwargs_for_bucketing
    )
    transformers.generation.GenerationMixin._get_hpu_graphs_kwargs = GaudiGenerationMixin._get_hpu_graphs_kwargs
    transformers.generation.GenerationMixin._expand_inputs_for_generation = staticmethod(
        GaudiGenerationMixin._expand_inputs_for_generation
    )
    transformers.generation.GenerationMixin._prepare_attention_mask_for_generation = (
        GaudiGenerationMixin._prepare_attention_mask_for_generation
    )
    transformers.generation.GenerationMixin._prepare_decoder_input_ids_for_generation = (
        GaudiGenerationMixin._prepare_decoder_input_ids_for_generation
    )
    transformers.generation.GenerationMixin._prepare_decoder_attention_mask = (
        GaudiGenerationMixin._prepare_decoder_attention_mask
    )
    transformers.generation.GenerationMixin._prepare_generation_config = (
        GaudiGenerationMixin._prepare_generation_config
    )
    transformers.generation.GenerationMixin._prepare_generated_length = GaudiGenerationMixin._prepare_generated_length
    transformers.generation.GenerationMixin._get_stopping_criteria = GaudiGenerationMixin._get_stopping_criteria
    transformers.generation.GenerationMixin._validate_model_kwargs = GaudiGenerationMixin._validate_model_kwargs
    transformers.generation.GenerationMixin._greedy_search = GaudiGenerationMixin._greedy_search
    transformers.generation.GenerationMixin._sample = GaudiGenerationMixin._sample
    transformers.generation.GenerationMixin._beam_search = GaudiGenerationMixin._beam_search
    transformers.generation.GenerationMixin._beam_sample = GaudiGenerationMixin._beam_sample
    transformers.generation.GenerationMixin._group_beam_search = GaudiGenerationMixin._group_beam_search
    transformers.generation.GenerationMixin._constrained_beam_search = GaudiGenerationMixin._constrained_beam_search
    transformers.generation.GenerationConfig = GaudiGenerationConfig
    transformers.modeling_utils.GenerationConfig = GaudiGenerationConfig
    transformers.generation.MaxLengthCriteria.__call__ = gaudi_MaxLengthCriteria_call
    transformers.generation.MaxNewTokensCriteria.__call__ = gaudi_MaxNewTokensCriteria_call
<<<<<<< HEAD
=======
    transformers.generation.MaxTimeCriteria.__call__ = gaudi_MaxTimeCriteria_call
    transformers.generation.EosTokenCriteria.__call__ = gaudi_EosTokenCriteria_call
>>>>>>> dd3cc089
    transformers.generation.StoppingCriteriaList.__call__ = gaudi_StoppingCriteriaList_call

    # Optimization for BLOOM generation on Gaudi
    transformers.models.bloom.modeling_bloom.BloomAttention.forward = gaudi_bloom_attention_forward
    transformers.models.bloom.modeling_bloom.BloomBlock.forward = gaudi_bloom_block_forward
    transformers.models.bloom.modeling_bloom.BloomModel.forward = gaudi_bloom_model_forward
    transformers.models.bloom.modeling_bloom.BloomMLP = GaudiBloomMLP
    transformers.models.bloom.modeling_bloom.BloomForCausalLM = GaudiBloomForCausalLM
    transformers.models.bloom.modeling_bloom.BloomPreTrainedModel._convert_to_standard_cache = (
        gaudi_bloom_convert_to_standard_cache
    )
    transformers.models.bloom.modeling_bloom.BloomPreTrainedModel._convert_to_bloom_cache = (
        gaudi_bloom_convert_to_bloom_cache
    )

    # Optimization for BART generation on Gaudi
    transformers.models.bart.modeling_bart.BartLearnedPositionalEmbedding = gaudi_BartLearnedPositionalEmbedding
    transformers.models.bart.modeling_bart.BartAttention.forward = gaudi_BartAttention_forward
    transformers.models.bart.modeling_bart.BartEncoderLayer.forward = gaudi_BartEncoderLayer_forward
    transformers.models.bart.modeling_bart.BartDecoderLayer.forward = gaudi_BartDecoderLayer_forward
    transformers.models.bart.modeling_bart.BartEncoder.forward = gaudi_BartEncoder_forward
    transformers.models.bart.modeling_bart.BartDecoder.forward = gaudi_BartDecoder_forward
    transformers.models.bart.modeling_bart.BartModel.forward = gaudi_BartModel_forward
    transformers.models.bart.modeling_bart.BartForConditionalGeneration.forward = (
        gaudi_BartForConditionalGeneration_forward
    )
    transformers.models.bart.modeling_bart.BartForConditionalGeneration.prepare_inputs_for_generation = (
        gaudi_BartForConditionalGeneration_prepare_inputs_for_generation
    )

    # Optimization for codegen generation on Gaudi
    transformers.models.codegen.modeling_codegen.CodeGenAttention = GaudiCodeGenAttention
    transformers.models.codegen.modeling_codegen.CodeGenForCausalLM = GaudiCodeGenForCausalLM
    transformers.models.codegen.modeling_codegen.CodeGenModel.forward = gaudi_codegen_model_forward
    transformers.models.codegen.modeling_codegen.CodeGenBlock.forward = gaudi_codegen_block_forward

    # Replace invert_attention_mask and get_extended_attention_mask
    # so that Torch Autocast is disabled for specific parts of the code
    transformers.modeling_utils.ModuleUtilsMixin.invert_attention_mask = gaudi_invert_attention_mask
    transformers.modeling_utils.ModuleUtilsMixin.get_extended_attention_mask = gaudi_get_extended_attention_mask

    # Override sdpa check on Gaudi
    transformers.modeling_utils.PreTrainedModel._check_and_enable_sdpa = gaudi_check_and_enable_sdpa

    # AlbertModel.forward does not rely on get_extended_attention_mask so it also needs to be replaced
    transformers.models.albert.modeling_albert.AlbertModel.forward = gaudi_albert_forward

    # Optimization for GPT2 on Gaudi
    transformers.models.gpt2.modeling_gpt2.GPT2Attention = GaudiGPT2Attention
    transformers.models.gpt2.modeling_gpt2.GPT2Model.forward = gaudi_gpt2_forward
    transformers.models.gpt2.modeling_gpt2.GPT2LMHeadModel = GaudiGPT2LMHeadModel
    transformers.models.gpt2.modeling_gpt2.GPT2Block = GaudiGPT2Block
    models_with_tracing_support.extend((GaudiGPT2Attention, GaudiGPT2LMHeadModel))

    # Optimization for EsmFold on Gaudi
    transformers.models.esm.modeling_esmfold.EsmFoldingTrunk.forward = gaudi_esmfolding_trunk_forward
    transformers.models.esm.modeling_esmfold.EsmForProteinFolding.forward = gaudi_esm_for_protein_folding_forward
    transformers.models.esm.openfold_utils.rigid_utils.rot_matmul = gaudi_rot_matmul
    transformers.models.esm.openfold_utils.rigid_utils.rot_vec_mul = gaudi_rot_vec_mul

    # Optimization for OPT generation on Gaudi
    transformers.models.opt.modeling_opt.OPTAttention.forward = gaudi_opt_attention_forward
    transformers.models.opt.modeling_opt.OPTDecoder.forward = gaudi_opt_decoder_forward
    transformers.models.opt.modeling_opt.OPTForCausalLM = GaudiOPTForCausalLM
    transformers.models.opt.modeling_opt.OPTModel.forward = gaudi_opt_model_forward
    transformers.models.opt.modeling_opt.OPTDecoderLayer.forward = gaudi_opt_decoder_layer_forward
    transformers.models.opt.modeling_opt.OPTLearnedPositionalEmbedding = GaudiOPTLearnedPositionalEmbedding

    # Optimization for GPTJ on Gaudi
    transformers.models.gptj.modeling_gptj.GPTJAttention = GaudiGPTJAttention
    transformers.models.gptj.modeling_gptj.GPTJForCausalLM = GaudiGPTJForCausalLM
    transformers.models.gptj.modeling_gptj.GPTJBlock = GaudiGPTJBlock
    transformers.models.gptj.modeling_gptj.GPTJModel.forward = gaudi_gptj_model_forward

    # Optimization for GPTBigCode on Gaudi
    transformers.models.gpt_bigcode.modeling_gpt_bigcode.GPTBigCodeAttention.forward = (
        gaudi_gpt_bigcode_attention_forward
    )
    transformers.models.gpt_bigcode.modeling_gpt_bigcode.GPTBigCodeForCausalLM = GaudiGPTBigCodeForCausalLM
    transformers.models.gpt_bigcode.modeling_gpt_bigcode.GPTBigCodeBlock.forward = gaudi_gpt_bigcode_block_forward
    transformers.models.gpt_bigcode.modeling_gpt_bigcode.GPTBigCodeModel.forward = gaudi_gpt_bigcode_model_forward

    # Optimization for gpt-neox generation on Gaudi
    transformers.models.gpt_neox.modeling_gpt_neox.GPTNeoXForCausalLM = GaudiGPTNeoXForCausalLM
    transformers.models.gpt_neox.modeling_gpt_neox.GPTNeoXModel.forward = gaudi_gpt_neox_model_forward
    transformers.models.gpt_neox.modeling_gpt_neox.GPTNeoXLayer.forward = gaudi_gpt_neox_layer_forward
    transformers.models.gpt_neox.modeling_gpt_neox.GPTNeoXAttention.forward = gaudi_gpt_neox_attention_forward
    transformers.models.gpt_neox.modeling_gpt_neox.GPTNeoXRotaryEmbedding._set_cos_sin_cache = (
        gaudi_gpt_neox_rotary_embedding_set_cos_sin_cache
    )

    # Optimization for llama generation on Gaudi
    transformers.models.llama.modeling_llama.LlamaForCausalLM = GaudiLlamaForCausalLM
    transformers.models.llama.modeling_llama.LlamaModel = GaudiLlamaModel
    transformers.models.llama.modeling_llama.LlamaAttention = GaudiLlamaAttention
    transformers.models.llama.modeling_llama.LlamaMLP = GaudiLlamaMLP
    transformers.models.llama.modeling_llama.LlamaDecoderLayer = GaudiLlamaDecoderLayer
    transformers.models.llama.modeling_llama.LlamaRotaryEmbedding = GaudiLlamaRotaryEmbedding
    transformers.models.llama.modeling_llama.LlamaLinearScalingRotaryEmbedding = GaudiLlamaLinearScalingRotaryEmbedding
    transformers.models.llama.modeling_llama.LlamaDynamicNTKScalingRotaryEmbedding = (
        GaudiLlamaDynamicNTKScalingRotaryEmbedding
    )
    transformers.models.llama.modeling_llama.LlamaRMSNorm.forward = gaudi_llama_rmsnorm_forward

    # Optimization for llava on Gaudi
    transformers.models.llava.modeling_llava.LlavaForConditionalGeneration = GaudiLlavaForConditionalGeneration

    # Optimization for falcon generation on Gaudi
    transformers.models.falcon.modeling_falcon.FalconAttention = GaudiFalconAttention
    transformers.models.falcon.modeling_falcon.FalconForCausalLM = GaudiFalconForCausalLM
    transformers.models.falcon.modeling_falcon.FalconMLP = GaudiFalconMLP
    transformers.models.falcon.modeling_falcon.FalconModel = GaudiFalconModel
    transformers.models.falcon.modeling_falcon.FalconDecoderLayer = GaudiFalconDecoderLayer
    transformers.models.falcon.modeling_falcon.FalconLinear.forward = gaudi_falcon_linear_forward

    # Optimization for t5 on Gaudi
    transformers.models.t5.modeling_t5.T5LayerNorm.forward = gaudi_t5_layernorm_forward
    transformers.models.t5.modeling_t5.T5Stack.forward = gaudi_T5Stack_forward
    transformers.models.t5.modeling_t5.T5LayerSelfAttention.forward = gaudi_T5LayerSelfAttention_forward
    transformers.models.t5.modeling_t5.T5ForConditionalGeneration.forward = gaudi_T5ForConditionalGeneration_forward
    transformers.models.t5.modeling_t5.T5ForConditionalGeneration.prepare_inputs_for_generation = (
        gaudi_T5ForConditionalGeneration_prepare_inputs_for_generation
    )
    transformers.models.t5.modeling_t5.T5Attention.forward = gaudi_T5Attention_forward
    transformers.models.t5.modeling_t5.T5Block.forward = gaudi_T5Block_forward

    # Optimization for mpt on Gaudi
    transformers.models.mpt.modeling_mpt.MptForCausalLM = GaudiMptForCausalLM
    transformers.models.mpt.modeling_mpt.MptModel = GaudiMptModel
    transformers.models.mpt.modeling_mpt.MptAttention.forward = gaudi_mpt_attention_forward
    transformers.models.mpt.modeling_mpt.MptBlock.forward = gaudi_mpt_block_forward

    # Optimization for mistral on Gaudi
    transformers.models.mistral.modeling_mistral.MistralForCausalLM = GaudiMistralForCausalLM
    transformers.models.mistral.modeling_mistral.MistralAttention = GaudiMistralAttention
    transformers.models.mistral.modeling_mistral.MistralDecoderLayer = GaudiMistralDecoderLayer
    transformers.models.mistral.modeling_mistral.MistralModel = GaudiMistralModel
    transformers.models.mistral.modeling_mistral.MistralRMSNorm.forward = gaudi_mistral_rmsnorm_forward
    transformers.models.mistral.configuration_mistral.MistralConfig = MistralConfig

    # Optimization for phi on Gaudi
    transformers.models.phi.modeling_phi.PhiForCausalLM = GaudiPhiForCausalLM
    transformers.models.phi.modeling_phi.PhiAttention = GaudiPhiAttention
    transformers.models.phi.modeling_phi.PhiDecoderLayer = GaudiPhiDecoderLayer
    transformers.models.phi.modeling_phi.PhiModel = GaudiPhiModel

    # Optimization for gemma on Gaudi
    transformers.models.gemma.modeling_gemma.GemmaForCausalLM = GaudiGemmaForCausalLM
    transformers.models.gemma.modeling_gemma.GemmaAttention.forward = gaudi_gemma_attention_forward
    transformers.models.gemma.modeling_gemma.GemmaDecoderLayer = GaudiGemmaDecoderLayer
    transformers.models.gemma.modeling_gemma.GemmaModel.forward = gaudi_gemma_model_forward

    # Optimization for blip Text model on Gaudi
    transformers.models.blip.BlipTextModel.forward = gaudi_BlipTextModel_forward
    transformers.models.blip.modeling_blip_text.BlipTextLMHeadModel.forward = gaudi_BlipTextLMHead_forward
    transformers.models.blip.modeling_blip_text.BlipTextLMHeadModel.prepare_inputs_for_generation = (
        gaudi_BlipTextLMHead_prepare_inputs_for_generation
    )
    transformers.models.blip.modeling_blip_text.BlipTextEncoder.forward = gaudi_BlipTextEncoder_forward
    transformers.models.blip.modeling_blip_text.BlipTextLayer.forward = gaudi_BlipTextLayer_forward
    transformers.models.blip.modeling_blip_text.BlipTextAttention.forward = gaudi_BlipTextAttention_forward
    transformers.models.blip.modeling_blip_text.BlipTextSelfAttention.forward = gaudi_BlipTextSelfAttention_forward
    transformers.models.blip.BlipForQuestionAnswering.generate = gaudi_BlipForQuestionAnswering_generate
    transformers.models.blip.BlipForConditionalGeneration.generate = gaudi_BlipForConditionalGeneration_generate

    # Optimization for mixtral on Gaudi
    transformers.models.mixtral.modeling_mixtral.MixtralAttention = GaudiMixtralAttention
    transformers.models.mixtral.modeling_mixtral.MixtralForCausalLM = GaudiMixtralForCausalLM
    transformers.models.mixtral.modeling_mixtral.MixtralModel = GaudiMixtralModel
    transformers.models.mixtral.modeling_mixtral.MixtralSparseMoeBlock.forward = gaudi_mixtral_block_sparse_moe_forward
    transformers.models.mixtral.modeling_mixtral.MixtralDecoderLayer = GaudiMixtralDecoderLayer
    transformers.models.mixtral.modeling_mixtral.MixtralRMSNorm.forward = gaudi_mixtral_rmsnorm_forward
    transformers.models.mixtral.configuration_mixtral.MixtralConfig = MixtralConfig

    # Optimization for speecht5 on Gaudi
    transformers.models.speecht5.modeling_speecht5.SpeechT5Decoder.forward = gaudi_SpeechT5Decoder_forward
    transformers.models.speecht5.modeling_speecht5.SpeechT5DecoderLayer.forward = gaudi_SpeechT5DecoderLayer_forward
    transformers.models.speecht5.modeling_speecht5.SpeechT5Attention.forward = gaudi_SpeechT5Attention_forward
    transformers.models.speecht5.modeling_speecht5._generate_speech = gaudi_generate_speech

    # Optimization for persimmon on Gaudi
    transformers.models.persimmon.modeling_persimmon.PersimmonForCausalLM = GaudiPersimmonForCausalLM
    transformers.models.persimmon.modeling_persimmon.PersimmonModel.forward = gaudi_persimmon_model_forward
    transformers.models.persimmon.modeling_persimmon.PersimmonAttention.forward = gaudi_persimmon_attention_forward
    transformers.models.persimmon.modeling_persimmon.PersimmonDecoderLayer.forward = (
        gaudi_persimmon_decoder_layer_forward
    )

    # Optimization for starcoder2 on Gaudi
    transformers.models.starcoder2.modeling_starcoder2.Starcoder2ForCausalLM = GaudiStarcoder2ForCausalLM
    transformers.models.starcoder2.modeling_starcoder2.Starcoder2Model.forward = gaudi_starcoder2_model_forward
    transformers.models.starcoder2.modeling_starcoder2.Starcoder2Attention.forward = gaudi_starcoder2_attention_forward
    transformers.models.starcoder2.modeling_starcoder2.Starcoder2DecoderLayer = GaudiStarcoder2DecoderLayer

    # Optimization for qwen2 on Gaudi
    transformers.models.qwen2.modeling_qwen2.Qwen2ForCausalLM = GaudiQwen2ForCausalLM
    transformers.models.qwen2.modeling_qwen2.Qwen2Model.forward = gaudi_qwen2_model_forward
    transformers.models.qwen2.modeling_qwen2.Qwen2Attention.forward = gaudi_qwen2_attention_forward
    transformers.models.qwen2.modeling_qwen2.Qwen2DecoderLayer = GaudiQwen2DecoderLayer

    # Optimization for stablelm on Gaudi
    transformers.models.stablelm.modeling_stablelm.StableLmForCausalLM = GaudiStableLmForCausalLM
    transformers.models.stablelm.modeling_stablelm.StableLmModel.forward = gaudi_stablelm_model_forward
    transformers.models.stablelm.modeling_stablelm.StableLmAttention.forward = gaudi_stablelm_attention_forward
    transformers.models.stablelm.modeling_stablelm.StableLmDecoderLayer = GaudiStableLmDecoderLayer

    transformers.models.vision_encoder_decoder.modeling_vision_encoder_decoder.VisionEncoderDecoderModel.prepare_inputs_for_generation = gaudi_VisionEncoderDecoderModel_prepare_inputs_for_generation

    # Optimization for Owl ViT model on Gaudi
    transformers.models.owlvit.modeling_owlvit.OwlViTClassPredictionHead.forward = (
        gaudi_owlvitclasspredictionhead_forward
    )

    # Tell transformers which Gaudi models support tracing
    transformers.utils.fx._SUPPORTED_MODELS += tuple(cls.__name__ for cls in models_with_tracing_support)<|MERGE_RESOLUTION|>--- conflicted
+++ resolved
@@ -22,10 +22,7 @@
     gaudi_EosTokenCriteria_call,
     gaudi_MaxLengthCriteria_call,
     gaudi_MaxNewTokensCriteria_call,
-<<<<<<< HEAD
-=======
     gaudi_MaxTimeCriteria_call,
->>>>>>> dd3cc089
     gaudi_StoppingCriteriaList_call,
 )
 from .models import (
@@ -238,11 +235,8 @@
     transformers.modeling_utils.GenerationConfig = GaudiGenerationConfig
     transformers.generation.MaxLengthCriteria.__call__ = gaudi_MaxLengthCriteria_call
     transformers.generation.MaxNewTokensCriteria.__call__ = gaudi_MaxNewTokensCriteria_call
-<<<<<<< HEAD
-=======
     transformers.generation.MaxTimeCriteria.__call__ = gaudi_MaxTimeCriteria_call
     transformers.generation.EosTokenCriteria.__call__ = gaudi_EosTokenCriteria_call
->>>>>>> dd3cc089
     transformers.generation.StoppingCriteriaList.__call__ = gaudi_StoppingCriteriaList_call
 
     # Optimization for BLOOM generation on Gaudi
