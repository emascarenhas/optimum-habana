import copy
import math
import os
from typing import List, Optional, Tuple, Union

import torch
import torch.nn.functional as F
from torch.distributed.distributed_c10d import ProcessGroup
from transformers.activations import ACT2FN
from transformers.cache_utils import Cache, DynamicCache, StaticCache
from transformers.modeling_outputs import BaseModelOutputWithPast, CausalLMOutputWithPast
from transformers.modeling_rope_utils import ROPE_INIT_FUNCTIONS
from transformers.models.llama.modeling_llama import (
    LlamaAttention,
    LlamaDecoderLayer,
    LlamaForCausalLM,
    LlamaMLP,
    LlamaModel,
    LlamaRMSNorm,
    apply_rotary_pos_emb,
    logger,
)

from .... import distributed
from ....distributed.strategy import DistributedStrategy, NoOpStrategy
from ....distributed.tensorparallel import (
    reduce_from_tensor_model_parallel_region,
)
from ....distributed.tp import TPModule
from ...modeling_attn_mask_utils import (
    _gaudi_prepare_4d_causal_attention_mask,
)
from .configuration_llama import LlamaConfig


try:
    from habana_frameworks.torch.hpex.kernels import RotaryPosEmbeddingHelperV2 as FusedRoPE

    has_fused_rope = True
except ImportError:
    has_fused_rope = False
    print("Not using HPU fused kernel for apply_rotary_pos_emb")

try:
    from habana_frameworks.torch.hpex.normalization import FusedRMSNorm as FusedRMSNorm

    has_fused_rms_norm = True
except ImportError:
    has_fused_rms_norm = False
    print("Not using HPU fused kernel for RMSNorm")

try:
    from habana_frameworks.torch.hpex.kernels import FusedSDPA
except ImportError:
    print("Not using HPU fused scaled dot-product attention kernel.")
    FusedSDPA = None

import habana_frameworks.torch.core as htcore


def gaudi_llama_rmsnorm_forward(self, hidden_states):
    """
    Copied from LlamaRMSNorm.forward: https://github.com/huggingface/transformers/blob/main/src/transformers/models/llama/modeling_llama.py
    The only differences are:
        - override RMSNorm with Habana fused RMSNorm
    """
    if hidden_states.device.type == "hpu" and has_fused_rms_norm:
        # mixed dtypes are not good for FusedRMSNorm, both inputs need to have same dtype
        if hidden_states.dtype != self.weight.dtype:
            orig_dtype = hidden_states.dtype
            hidden_states = FusedRMSNorm.apply(hidden_states.to(self.weight.dtype), self.weight, self.variance_epsilon)
            return hidden_states.to(orig_dtype)
        else:
            hidden_states = FusedRMSNorm.apply(hidden_states, self.weight, self.variance_epsilon)
            return hidden_states
    else:
        input_dtype = hidden_states.dtype
        hidden_states = hidden_states.to(torch.float32)
        variance = hidden_states.pow(2).mean(-1, keepdim=True)
        hidden_states = hidden_states * torch.rsqrt(variance + self.variance_epsilon)
        return self.weight * hidden_states.to(input_dtype)


class GaudiLlamaRotaryEmbedding(torch.nn.Module):
    def __init__(
        self,
        dim=None,
        max_position_embeddings=2048,
        base=10000,
        device=None,
        scaling_factor=1.0,
        rope_type="default",
        config: Optional[LlamaConfig] = None,
    ):
        super().__init__()

        # TODO (joao): remove the `if` below, only used for BC
        self.rope_kwargs = {}
        if config is None:
            logger.warning_once(
                "`LlamaRotaryEmbedding` can now be fully parameterized by passing the model config through the "
                "`config` argument. All other arguments will be removed in v4.45"
            )
            self.rope_kwargs = {
                "rope_type": rope_type,
                "factor": scaling_factor,
                "dim": dim,
                "base": base,
                "max_position_embeddings": max_position_embeddings,
            }
            self.rope_type = rope_type
            self.max_seq_len_cached = max_position_embeddings
            self.original_max_seq_len = max_position_embeddings
        else:
            # BC: "rope_type" was originally "type"
            if config.rope_scaling is not None:
                self.rope_type = config.rope_scaling.get("rope_type", config.rope_scaling.get("type"))
            else:
                self.rope_type = "default"
            self.max_seq_len_cached = config.max_position_embeddings
            self.original_max_seq_len = config.max_position_embeddings

        self.config = config
        self.rope_init_fn = ROPE_INIT_FUNCTIONS[self.rope_type]

        inv_freq, self.attention_scaling = self.rope_init_fn(self.config, device, **self.rope_kwargs)
        self.register_buffer("inv_freq", inv_freq, persistent=False)
        self.original_inv_freq = self.inv_freq

        # Build here to make `torch.jit.trace` work.
        self._set_cos_sin_cache(
            seq_len=max_position_embeddings, device=self.inv_freq.device, dtype=torch.get_default_dtype()
        )

    def _set_cos_sin_cache(self, seq_len, device, dtype):
        self.max_seq_len_cached = seq_len
        t = torch.arange(self.max_seq_len_cached, device=device, dtype=self.inv_freq.dtype)

        freqs = torch.outer(t, self.inv_freq)
        # Different from paper, but it uses a different permutation in order to obtain the same calculation
        emb = torch.cat((freqs, freqs), dim=-1)
        self.register_buffer("_cos_cached", emb.cos().to(dtype), persistent=False)
        self.register_buffer("_sin_cached", emb.sin().to(dtype), persistent=False)

    def _dynamic_frequency_update(self, seq_len, device):
        """
        dynamic RoPE layers should recompute `inv_freq` in the following situations:
        1 - growing beyond the cached sequence length (allow scaling)
        2 - the current sequence length is in the original scale (avoid losing precision with small sequences)
        """
        # seq_len = torch.max(position_ids) + 1
        if seq_len > self.max_seq_len_cached:  # growth
            inv_freq, self.attention_scaling = self.rope_init_fn(
                self.config, device, seq_len=seq_len, **self.rope_kwargs
            )
            self.register_buffer("inv_freq", inv_freq, persistent=False)  # TODO joao: may break with compilation
            self.max_seq_len_cached = seq_len

        if seq_len < self.original_max_seq_len and self.max_seq_len_cached > self.original_max_seq_len:  # reset
            self.register_buffer("inv_freq", self.original_inv_freq, persistent=False)
            self.max_seq_len_cached = self.original_max_seq_len

    @torch.no_grad()
    def forward(self, x, seq_len=None):
        # x: [bs, num_attention_heads, seq_len, head_size]

        if "dynamic" in self.rope_type:
            self._dynamic_frequency_update(seq_len, device=x.device)

        if seq_len > self.max_seq_len_cached:
            self._set_cos_sin_cache(seq_len=seq_len, device=x.device, dtype=x.dtype)

        return (
            self._cos_cached[:seq_len].to(dtype=x.dtype) * self.attention_scaling,
            self._sin_cached[:seq_len].to(dtype=x.dtype) * self.attention_scaling,
        )


class GaudiLlamaLinearScalingRotaryEmbedding(GaudiLlamaRotaryEmbedding):
    def __init__(self, *args, **kwargs):
        logger.warning_once(
            "`LlamaLinearScalingRotaryEmbedding` is deprecated an will be removed in v4.45. Please use "
            "`LlamaRotaryEmbedding`, which now also does linear scaling (simply pass the model config to __init__)."
        )
        kwargs["rope_type"] = "linear"
        super().__init__(*args, **kwargs)

    def _set_cos_sin_cache(self, seq_len, device, dtype):
        self.max_seq_len_cached = seq_len
        t = torch.arange(self.max_seq_len_cached, device=device, dtype=self.inv_freq.dtype)
        t = t / self.scaling_factor

        freqs = torch.outer(t, self.inv_freq)
        # Different from paper, but it uses a different permutation in order to obtain the same calculation
        emb = torch.cat((freqs, freqs), dim=-1)
        self.register_buffer("_cos_cached", emb.cos().to(dtype), persistent=False)
        self.register_buffer("_sin_cached", emb.sin().to(dtype), persistent=False)


class GaudiLlamaDynamicNTKScalingRotaryEmbedding(GaudiLlamaRotaryEmbedding):
    def __init__(self, *args, **kwargs):
        logger.warning_once(
            "`LlamaDynamicNTKScalingRotaryEmbedding` is deprecated an will be removed in v4.45. Please use "
            "`LlamaRotaryEmbedding`, which now also does dynamic ntk scaling (simply pass the model config to "
            "__init__)."
        )
        kwargs["rope_type"] = "dynamic"
        super().__init__(*args, **kwargs)

    def _set_cos_sin_cache(self, seq_len, device, dtype):
        self.max_seq_len_cached = seq_len

        if seq_len > self.max_position_embeddings:
            base = self.base * (
                (self.scaling_factor * seq_len / self.max_position_embeddings) - (self.scaling_factor - 1)
            ) ** (self.dim / (self.dim - 2))
            inv_freq = 1.0 / (base ** (torch.arange(0, self.dim, 2).float().to(device) / self.dim))
            self.register_buffer("inv_freq", inv_freq, persistent=False)

        t = torch.arange(self.max_seq_len_cached, device=device, dtype=self.inv_freq.dtype)

        freqs = torch.outer(t, self.inv_freq)
        # Different from paper, but it uses a different permutation in order to obtain the same calculation
        emb = torch.cat((freqs, freqs), dim=-1)
        self.register_buffer("_cos_cached", emb.cos().to(dtype), persistent=False)
        self.register_buffer("_sin_cached", emb.sin().to(dtype), persistent=False)


class GaudiLlamaMLP(LlamaMLP):
    def __init__(self, config):
        super(LlamaMLP, self).__init__()
        self.config = config
        self.hidden_size = config.hidden_size
        self.intermediate_size = config.intermediate_size
        self.gate_proj = torch.nn.Linear(self.hidden_size, self.intermediate_size, bias=config.mlp_bias)
        self.up_proj = torch.nn.Linear(self.hidden_size, self.intermediate_size, bias=config.mlp_bias)
        self.down_proj = torch.nn.Linear(self.intermediate_size, self.hidden_size, bias=config.mlp_bias)
        self.act_fn = ACT2FN[config.hidden_act]

    def pre_mlp_forward(self, x):
        if self.config.pretraining_tp > 1:
            slice = self.intermediate_size // self.config.pretraining_tp
            gate_proj_slices = self.gate_proj.weight.split(slice, dim=0)
            up_proj_slices = self.up_proj.weight.split(slice, dim=0)
            down_proj_slices = self.down_proj.weight.split(slice, dim=1)

            gate_proj = torch.cat(
                [F.linear(x, gate_proj_slices[i]) for i in range(self.config.pretraining_tp)], dim=-1
            )
            up_proj = torch.cat([F.linear(x, up_proj_slices[i]) for i in range(self.config.pretraining_tp)], dim=-1)

            intermediate_states = (self.act_fn(gate_proj) * up_proj).split(slice, dim=2)
            down_proj = [
                F.linear(intermediate_states[i], down_proj_slices[i]) for i in range(self.config.pretraining_tp)
            ]
            output = sum(down_proj)
        else:
            input = self.act_fn(self.gate_proj(x)) * self.up_proj(x)
            output = self.down_proj(input)
        return output

    def mlp_all_reduce(self, x):
        if hasattr(self.down_proj, "all_reduce"):
            self.down_proj.all_reduce(x)

    def post_mlp_forward(self, x):
        if self.config.pretraining_tp > 1:
            return x
        if hasattr(self.down_proj, "post_all_reduce"):
            return self.down_proj.post_all_reduce(x)
        return x


class TPGaudiLlamaMLP(GaudiLlamaMLP, TPModule):
    def __init__(
        self,
        config,
        group: Optional[ProcessGroup] = None,
    ):
        assert torch.distributed.is_initialized()
        rank, world_size = distributed.rank_and_world(group)
        hidden_dim = int(config.hidden_grow_factor * config.hidden_size)
        assert hidden_dim % world_size == 0, "Hidden dim must be divisible by world size"

        self.config = copy.deepcopy(config)
        self.config.intermediate_size = int((config.hidden_grow_factor / world_size) * config.hidden_size)
        GaudiLlamaMLP.__init__(self, self.config)
        self.setup_tp(rank, world_size)

    def colwise_param_names(self) -> List[str]:
        return ["up_proj", "gate_proj"]

    def rowwise_param_names(self) -> List[str]:
        return ["down_proj"]

    @staticmethod
    def import_module(glu: GaudiLlamaMLP, group: ProcessGroup) -> "TPGaudiLlamaMLP":
        config = copy.deepcopy(glu.config)
        config.hidden_grow_factor = glu.config.intermediate_size / glu.config.hidden_size
        tp_glu = TPGaudiLlamaMLP(config=config, group=group)
        return tp_glu

    def pre_mlp_forward(self, x):
        out_par = GaudiLlamaMLP.pre_mlp_forward(self, x)
        return reduce_from_tensor_model_parallel_region(out_par)


def gaudi_llama_repeat_kv(
    query_states: torch.Tensor,
    key_states: torch.Tensor,
    value_states: torch.Tensor,
    attention_mask: torch.Tensor,
    n_rep: int,
):
    """
    Copied from repeat_kv: https://github.com/huggingface/transformers/blob/main/src/transformers/models/llama/modeling_llama.py
    The only differences are:
        - Append num_key_value_heads == 1 check as kv states can be broadcasted during matmuls so need to expand and reshape them.
        - Add new args query_states, key_states, value_states and attention_mask and update the logic for expansion.
    The query states go from (batch, num_heads, seqlen, head_dim) to (batch, num_key_value_heads, n_rep, seqlen, head_dim)
    The key/value states go from (batch, num_key_value_heads, seqlen, head_dim) to (batch, num_key_value_heads, 1, seqlen, head_dim)
    """
    batch, num_key_value_heads, kv_len, head_dim = key_states.shape
    if n_rep == 1 or num_key_value_heads == 1:
        return query_states, key_states, value_states, attention_mask

    new_kv_shape = (batch, num_key_value_heads, 1, kv_len, head_dim)
    key_states = key_states.reshape(new_kv_shape)
    value_states = value_states.reshape(new_kv_shape)

    batch, _, q_len, head_dim = query_states.shape
    new_q_shape = (batch, num_key_value_heads, n_rep, q_len, head_dim)
    query_states = query_states.reshape(new_q_shape)

    if attention_mask is not None:
        # Add groups dim and set to 1
        attention_mask = attention_mask.unsqueeze(1)

    return query_states, key_states, value_states, attention_mask


#  FusedScaledDotProductAttention
class ModuleFusedSDPA(torch.nn.Module):
    def __init__(self, fusedSDPA):
        super().__init__()
        self._hpu_kernel_fsdpa = fusedSDPA

    def forward(self, query, key, value, attn_mask, dropout_p, is_casual, scale, softmax_mode):
        return self._hpu_kernel_fsdpa.apply(query, key, value, attn_mask, dropout_p, is_casual, scale, softmax_mode)


class Matmul(torch.nn.Module):
    def __init__(self):
        super().__init__()

    def forward(self, x, y):
        return torch.matmul(x, y)


class KVCache(torch.nn.Module):
    def __init__(self):
        super(KVCache, self).__init__()
        self.cache = None
        self.inp_seq_len = -1

    def allocate(self, inp_seq_len, dtype, device, shape):
        if self.cache is None or self.cache.shape != shape:
            self.inp_seq_len = inp_seq_len
            self.cache = torch.zeros(shape, dtype=dtype, device=device)
        else:
            assert (
                self.inp_seq_len == inp_seq_len
            ), f"inp_seq_len must be the same. self.inp_seq_len:{self.inp_seq_len} inp_seq_len:{inp_seq_len}"
            self.cache.fill_(0)

    @staticmethod
    def update(prev, cur, dim, idx, inp_seq_len):
        orig_cur = cur
        if prev.shape == cur.shape:
            prev.copy_(cur)
            return orig_cur
        if idx is not None and cur.shape[2] > 1 and cur.shape[2] <= prev.shape[2]:
            # Initialize
            prev[:, :, :inp_seq_len, :].copy_(cur)
            return orig_cur
        if idx is not None:
            prev.index_copy_(dim, idx - 1, cur)
            return prev
        else:
            return torch.cat((prev, cur), dim=dim)

    def get_shape(self):
        if self.cache is None:
            return None
        return self.cache.shape

    def forward(self, cur, dim, idx):
        return self.update(self.cache, cur, dim, idx, self.inp_seq_len)


class GaudiLlamaAttention(LlamaAttention):
    def __init__(self, config: LlamaConfig, layer_idx: Optional[int] = None):
        super().__init__(config, layer_idx)

        self.matmul_qk = Matmul()
        self.matmul_av = Matmul()
        self.k_cache = KVCache()
        self.v_cache = KVCache()
        self.fused_scaled_dot_product_attention = ModuleFusedSDPA(FusedSDPA) if FusedSDPA else None
        if hasattr(config, "fused_qkv") and config.fused_qkv:
            self.num_heads = config.num_attention_heads
            self.head_dim = config.hidden_size // self.num_heads
            self.dim1 = self.num_heads * self.head_dim
            self.dim2 = config.num_key_value_heads * self.head_dim
            self.qkv_proj = torch.nn.Linear(
                self.hidden_size,
                self.dim1 + 2 * self.dim2,
                bias=config.attention_bias,
            )
            self.q_proj = None
            self.k_proj = None
            self.v_proj = None
        self.inp_seq_len = -1
        self.norm_factor = 1.0 / math.sqrt(self.head_dim)

    def get_k_proj_weight(self):
        """ 4bit quantization in GPTQ replaces the k_proj.weight with qweight. """
        if hasattr(self.k_proj, 'qweight'):
            return self.k_proj.qweight
        return self.k_proj.weight

    def get_k_proj_weight_dtype(self):
        """ 4bit quantization in GPTQ replaces the k_proj.weight with qweight.
            Scales tensor gets the weight dtype. """
        if hasattr(self.k_proj, 'qweight'):
            return self.k_proj.scales.dtype
        return self.k_proj.weight.dtype

    def allocate_kv_cache(self, batch_size, max_seq_len, inp_seq_len):
        cache_shape = (batch_size, self.num_key_value_heads, max_seq_len, self.head_dim)
        device = self.get_k_proj_weight().device
        dtype = self.config.torch_dtype
        self.k_cache.allocate(inp_seq_len, dtype, device, cache_shape)
        self.v_cache.allocate(inp_seq_len, dtype, device, cache_shape)

    def update_sincos_cache(self, seq_len):
        # Call rotary emb forward() to update cos/sin cache when infering more than self.max_position_embeddings
        # This helps in avoiding creation of these caches during actual model forward pass and
        # reduce memory consumption and improve performance.
        if seq_len > self.max_position_embeddings:
            self.max_position_embeddings = seq_len
            _, _ = self.rotary_emb(self.get_k_proj_weight(), seq_len=seq_len)

    def reorder(self, tensor, beam_idx, dim_a, dim_b):
        updated = tensor.index_select(0, beam_idx)
        tensor.copy_(updated)

    def reorder_kv_cache(self, beam_idx: torch.LongTensor):
        if self.k_cache.cache is None:
            return (None, None)

        head_dim = self.k_cache.cache.size(-1)
        seq_length = self.k_cache.cache.size(-2)
        self.reorder(self.k_cache.cache, beam_idx, seq_length, head_dim)
        self.reorder(self.v_cache.cache, beam_idx, seq_length, head_dim)
        return (self.k_cache.cache.shape, self.v_cache.cache.shape)

    def pre_attn_forward(
        self,
        hidden_states: torch.Tensor,
        attention_mask: Optional[torch.Tensor] = None,
        position_ids: Optional[torch.LongTensor] = None,
        past_key_value: Optional[Cache] = None,
        output_attentions: bool = False,
        use_cache: bool = False,
        cache_position: Optional[torch.LongTensor] = None,
        position_embeddings: Optional[Tuple[torch.Tensor, torch.Tensor]] = None,  # will become mandatory in v4.45
        token_idx: Optional[torch.Tensor] = None,
        attn_softmax_bf16: Optional[bool] = False,
        reuse_cache: Optional[bool] = False,
        use_flash_attention: Optional[bool] = False,
        flash_attention_recompute: Optional[bool] = False,
        flash_attention_causal_mask: Optional[bool] = False,
        flash_attention_fast_softmax: Optional[bool] = False,
        cache_idx: int = None,
        num_virtual_tokens: int = None,
        **kwargs,
    ) -> Tuple[torch.Tensor, Optional[torch.Tensor], Optional[Tuple[torch.Tensor]]]:
        """
        Copied from LlamaAttention.forward: https://github.com/huggingface/transformers/blob/main/src/transformers/models/llama/modeling_llama.py
        The only differences are:
        - add new args token_idx
        - optimize KV cache
        - add new args attn_softmax_bf16
        - add new args reuse_cache
        - add new args use_flash_attention
        - add new arg flash_attention_recompute
        - add new arg flash_attention_causal_mask
        - add new arg flash_attention_fast_softmax
        - add new arg num_virtual_tokens
        """
        bsz, q_len, _ = hidden_states.size()

        if self.config.pretraining_tp > 1:
            key_value_slicing = (self.num_key_value_heads * self.head_dim) // self.config.pretraining_tp
            query_slices = self.q_proj.weight.split(
                (self.num_heads * self.head_dim) // self.config.pretraining_tp, dim=0
            )
            key_slices = self.get_k_proj_weight().split(key_value_slicing, dim=0)
            value_slices = self.v_proj.weight.split(key_value_slicing, dim=0)

            query_states = [F.linear(hidden_states, query_slices[i]) for i in range(self.config.pretraining_tp)]
            query_states = torch.cat(query_states, dim=-1)

            key_states = [F.linear(hidden_states, key_slices[i]) for i in range(self.config.pretraining_tp)]
            key_states = torch.cat(key_states, dim=-1)

            value_states = [F.linear(hidden_states, value_slices[i]) for i in range(self.config.pretraining_tp)]
            value_states = torch.cat(value_states, dim=-1)

        else:
            if hasattr(self.config, "fused_qkv") and self.config.fused_qkv:
                qkv_states = self.qkv_proj(hidden_states)
                query_states, key_states, value_states = torch.split(
                    qkv_states, [self.dim1, self.dim2, self.dim2], dim=-1
                )
            else:
                query_states = self.q_proj(hidden_states)
                key_states = self.k_proj(hidden_states)
                value_states = self.v_proj(hidden_states)

        query_states = query_states.view(bsz, q_len, self.num_heads, self.head_dim).transpose(1, 2)
        # TODO: update when auto mp params is enabled in DeepSpeed (cf. https://github.com/HabanaAI/DeepSpeed/blob/94309c7b5dfc1a69858f5c9f25737b2f81a332a5/deepspeed/module_inject/replace_module.py#L440)
        key_states = key_states.view(bsz, q_len, -1, self.head_dim).transpose(1, 2)
        value_states = value_states.view(bsz, q_len, -1, self.head_dim).transpose(1, 2)

        kv_seq_len = key_states.shape[-2]
        if past_key_value is not None:
            if token_idx is None:
                if hasattr(past_key_value, "get_usable_length"):
                    kv_seq_len += past_key_value.get_usable_length(kv_seq_len, self.layer_idx)
                else:
                    kv_seq_len += past_key_value[0].shape[-2]
            else:
                if reuse_cache and not isinstance(past_key_value[0], torch.Tensor):
                    kv_seq_len = past_key_value[0][-2]
                else:
                    if num_virtual_tokens is not None and num_virtual_tokens == past_key_value[0].shape[-2]:
                        kv_seq_len = past_key_value[0].shape[-2] + kv_seq_len
                    else:
                        kv_seq_len = past_key_value[0].shape[-2]

        if position_embeddings is None:
            logger.warning_once(
                "The attention layers in this model are transitioning from computing the RoPE embeddings internally "
                "through `position_ids` (2D tensor with the indexes of the tokens), to using externally computed "
                "`position_embeddings` (Tuple of tensors, containing cos and sin). In v4.45 `position_ids` will be "
                "removed and `position_embeddings` will be mandatory."
            )
            cos, sin = self.rotary_emb(value_states, seq_len=kv_seq_len)
        else:
            cos, sin = position_embeddings
        query_states, key_states = apply_customized_rope(query_states, key_states, cos, sin, position_ids)

        if use_cache:
            # reuse k, v, self_attention
            if reuse_cache:
                if past_key_value is not None and isinstance(past_key_value[0], torch.Tensor):
                    # prefix tuning case. attach past_key_value to generate first token.
                    key_states = torch.cat((past_key_value[0], key_states), -2)
                    value_states = torch.cat((past_key_value[1], value_states), -2)
                key_states = self.k_cache(key_states, 2, token_idx)
                value_states = self.v_cache(value_states, 2, token_idx)
                past_key_value = (self.k_cache.get_shape(), self.v_cache.get_shape())
            else:
                if past_key_value is None:
                    past_key = torch.zeros(key_states.shape, dtype=self.get_k_proj_weight_dtype(), device=key_states.device)
                    past_value = torch.zeros(
                        key_states.shape, dtype=self.get_k_proj_weight_dtype(), device=key_states.device
                    )
                    # Return list instead of tuple
                    past_key_value = [past_key, past_value]
                if (
                    token_idx is not None
                    and num_virtual_tokens is not None
                    and num_virtual_tokens == past_key_value[0].shape[-2]
                ):
                    # prefix tunining case. attach past_key_value to generate first token.
                    key_states = torch.cat((past_key_value[0], key_states), -2)
                    value_states = torch.cat((past_key_value[1], value_states), -2)
                    past_key_value = (key_states, value_states)
                else:
                    key_states = self.k_cache.update(past_key_value[0], key_states, 2, token_idx, self.inp_seq_len)
                    value_states = self.v_cache.update(past_key_value[1], value_states, 2, token_idx, self.inp_seq_len)

                if token_idx is None:
                    past_key_value = (key_states, value_states)

            if cache_idx is not None and q_len == 1:
                key_states = key_states[:, :, :cache_idx, :]
                value_states = value_states[:, :, :cache_idx, :]
                if attention_mask is not None:
                    attention_mask = attention_mask[:, :, :, :cache_idx]
                kv_seq_len = key_states.shape[-2]
        else:
            past_key_value = None

        if use_flash_attention and FusedSDPA:
            import habana_frameworks.torch.hpu as ht

            softmax_mode = "fast" if flash_attention_fast_softmax else "None"

            if q_len == 1:
                # next token
                use_recompute = True if os.getenv("QUANT_CONFIG", "") else False
                with ht.sdp_kernel(enable_recompute=use_recompute):
                    attn_output = self.fused_scaled_dot_product_attention(
<<<<<<< HEAD
                        query_states, key_states, value_states, attention_mask, 0.0, False, None, 'None'
=======
                        query_states, key_states, value_states, attention_mask, 0.0, False, None, "None"
>>>>>>> 6efef096
                    )
            else:
                # first token
                if flash_attention_causal_mask:
                    # causal masking on first token requires inputs to be of the same length
                    with ht.sdp_kernel(enable_recompute=flash_attention_recompute):
                        attn_output = self.fused_scaled_dot_product_attention(
                            query_states, key_states, value_states, None, 0.0, True, None, softmax_mode
                        )
                else:
                    with ht.sdp_kernel(enable_recompute=flash_attention_recompute):
                        attn_output = self.fused_scaled_dot_product_attention(
                            query_states, key_states, value_states, attention_mask, 0.0, False, None, softmax_mode
                        )

        else:
            query_states, key_states, value_states, attention_mask = gaudi_llama_repeat_kv(
                query_states, key_states, value_states, attention_mask, self.num_key_value_groups
            )

            attn_weights = self.matmul_qk(query_states, key_states.transpose(-2, -1)) * self.norm_factor

            if attention_mask is not None:  # no matter the length, we just slice it
                causal_mask = attention_mask
                if cache_position is not None:
                    causal_mask = attention_mask[:, :, cache_position, : key_states.shape[-2]]
                attn_weights = attn_weights + causal_mask

            if attn_softmax_bf16:
                attn_weights = torch.nn.functional.softmax(attn_weights, dim=-1, dtype=query_states.dtype)
            else:
                # upcast attention to fp32
                attn_weights = torch.nn.functional.softmax(attn_weights, dim=-1, dtype=torch.float32).to(
                    query_states.dtype
                )
            attn_weights = torch.nn.functional.dropout(attn_weights, p=self.attention_dropout, training=self.training)
            attn_output = self.matmul_av(attn_weights, value_states)
            attn_output = attn_output.reshape(bsz, -1, q_len, self.head_dim)

        if attn_output.size() != (bsz, self.num_heads, q_len, self.head_dim):
            raise ValueError(
                f"`attn_output` should be of size {(bsz, self.num_heads, q_len, self.head_dim)}, but is"
                f" {attn_output.size()}"
            )

        attn_output = attn_output.transpose(1, 2).contiguous()

        attn_output = attn_output.reshape(bsz, q_len, -1)

        attn_output = self.o_proj(attn_output)

        if not output_attentions:
            attn_weights = None

        if not reuse_cache and token_idx is not None and cache_idx is not None and q_len == 1:
            # Return only past key value shapes and not the tensors during decode phase (q len is 1)
            # to avoid making past key values as persistent output tensors of HPU graphs.
            past_key_value = (past_key_value[0].shape, past_key_value[1].shape)

        return attn_output, attn_weights, past_key_value

    def attention_all_reduce(self, attn_output):
        if hasattr(self.o_proj, "all_reduce"):
            self.o_proj.all_reduce(attn_output)

    def post_attn_forward(self, attn_output):
        if hasattr(self.o_proj, "post_all_reduce"):
            self.o_proj.post_all_reduce(attn_output)
        return attn_output


class TPGaudiLlamaAttention(GaudiLlamaAttention, TPModule):
    def __init__(
        self,
        config: LlamaConfig,
        layer_idx: Optional[int] = None,
        group: Optional[ProcessGroup] = None,
    ):
        super().__init__(config, layer_idx)

        assert torch.distributed.is_initialized()
        rank, world_size = distributed.rank_and_world(group)
        assert config.num_attention_heads % world_size == 0, "The number of heads must be divisible by world size"
        self.config = copy.deepcopy(config)

        self.pre_tp_kvheads = config.num_key_value_heads
        GaudiLlamaAttention.__init__(self, self.config, layer_idx)
        self.config.num_attention_heads = self.config.num_attention_heads // world_size
        self.config.num_key_value_heads = (
            (self.config.num_key_value_heads // world_size)
            if self.config.num_key_value_heads > 1
            else self.config.num_key_value_heads
        )
        self.head_dim = config.hidden_size // config.num_attention_heads
        self.hidden_size = self.config.hidden_size // world_size
        self.num_heads = self.config.num_attention_heads

        self.q_proj = torch.nn.Linear(
            config.hidden_size, self.config.num_attention_heads * self.head_dim, bias=config.attention_bias
        )
        self.k_proj = torch.nn.Linear(
            config.hidden_size, self.config.num_key_value_heads * self.head_dim, bias=config.attention_bias
        )
        self.v_proj = torch.nn.Linear(
            config.hidden_size, self.config.num_key_value_heads * self.head_dim, bias=config.attention_bias
        )
        self.o_proj = torch.nn.Linear(
            self.config.num_attention_heads * self.head_dim, config.hidden_size, bias=config.attention_bias
        )
        self.norm_factor = 1.0 / math.sqrt(self.head_dim)
        self.setup_tp(rank, world_size)

    def colwise_param_names(self) -> List[str]:
        colwise_weights = ["q_proj"]
        if self.pre_tp_kvheads != 1:
            colwise_weights.append("k_proj")
            colwise_weights.append("v_proj")
        return colwise_weights

    def rowwise_param_names(self) -> List[str]:
        return ["o_proj"]

    @staticmethod
    def import_module(mha: GaudiLlamaAttention, layer_idx, group: ProcessGroup) -> "TPGaudiLlamaAttention":
        tp_mha = TPGaudiLlamaAttention(config=mha.config, layer_idx=layer_idx, group=group)
        return tp_mha

    def pre_attn_forward(
        self,
        hidden_states: torch.Tensor,
        attention_mask: Optional[torch.Tensor] = None,
        position_ids: Optional[torch.LongTensor] = None,
        past_key_value: Optional[Cache] = None,
        output_attentions: bool = False,
        use_cache: bool = False,
        cache_position: Optional[torch.LongTensor] = None,
        token_idx: Optional[torch.Tensor] = None,
        attn_softmax_bf16: Optional[bool] = False,
        reuse_cache: Optional[bool] = False,
        use_flash_attention: Optional[bool] = False,
        flash_attention_recompute: Optional[bool] = False,
        flash_attention_causal_mask: Optional[bool] = False,
        flash_attention_fast_softmax: Optional[bool] = False,
        cache_idx: int = None,
        **kwargs,
    ) -> Tuple[torch.Tensor, Optional[torch.Tensor], Optional[Tuple[torch.Tensor]]]:
        hidden_states, attn_weights, present_key_value = GaudiLlamaAttention.pre_attn_forward(
            self,
            hidden_states,
            attention_mask,
            position_ids,
            past_key_value,
            output_attentions,
            use_cache,
            cache_position,
            token_idx,
            attn_softmax_bf16,
            reuse_cache,
            use_flash_attention,
            flash_attention_recompute,
            flash_attention_causal_mask,
            flash_attention_fast_softmax,
            cache_idx,
            **kwargs,
        )

        hidden_states = reduce_from_tensor_model_parallel_region(hidden_states)
        return hidden_states, attn_weights, present_key_value


class GaudiLlamaDecoderLayer(LlamaDecoderLayer):
    def __init__(self, config: LlamaConfig, layer_idx: int):
        super(LlamaDecoderLayer, self).__init__()
        self.hidden_size = config.hidden_size

        self.self_attn = GaudiLlamaAttention(config=config, layer_idx=layer_idx)

        self.mlp = GaudiLlamaMLP(config)
        self.input_layernorm = LlamaRMSNorm(config.hidden_size, eps=config.rms_norm_eps)
        self.post_attention_layernorm = LlamaRMSNorm(config.hidden_size, eps=config.rms_norm_eps)

    def allocate_kv_cache(self, batch_size, max_seq_len, inp_seq_len):
        self.self_attn.allocate_kv_cache(batch_size, max_seq_len, inp_seq_len)

    def reorder_kv_cache(self, beam_idx: torch.LongTensor):
        return self.self_attn.reorder_kv_cache(beam_idx)

    def update_sincos_cache(self, seq_len):
        self.self_attn.update_sincos_cache(seq_len)

    def forward(
        self,
        hidden_states: torch.Tensor,
        attention_mask: Optional[torch.Tensor] = None,
        position_ids: Optional[torch.LongTensor] = None,
        past_key_value: Optional[Cache] = None,
        output_attentions: Optional[bool] = False,
        use_cache: Optional[bool] = False,
        cache_position: Optional[torch.LongTensor] = None,
        position_embeddings: Optional[Tuple[torch.Tensor, torch.Tensor]] = None,  # will become mandatory in v4.45
        token_idx: Optional[torch.Tensor] = None,
        attn_softmax_bf16: Optional[bool] = False,
        reuse_cache: Optional[bool] = False,
        use_flash_attention: Optional[bool] = False,
        flash_attention_recompute: Optional[bool] = False,
        flash_attention_causal_mask: Optional[bool] = False,
        flash_attention_fast_softmax: Optional[bool] = False,
        cache_idx: int = None,
        num_virtual_tokens: int = None,
        **kwargs,
    ) -> Tuple[torch.FloatTensor, Optional[Tuple[torch.FloatTensor, torch.FloatTensor]]]:
        """
        Copied from LlamaDecoderLayer.forward: https://github.com/huggingface/transformers/blob/main/src/transformers/models/llama/modeling_llama.py
        The only differences are:
        - add new args token_idx
        - add new args attn_softmax_bf16
        - add new args reuse_cache
        - add new args use_flash_attention
        - add new arg flash_attention_recompute
        - add new arg flash_attention_causal_mask
        - add new arg flash_attention_fast_softmax
        """
        residual = hidden_states

        hidden_states, self_attn_weights, present_key_value = self.pre_attn(
            hidden_states,
            attention_mask,
            position_ids,
            past_key_value,
            output_attentions,
            use_cache,
            cache_position,
            position_embeddings,
            token_idx,
            attn_softmax_bf16,
            reuse_cache,
            use_flash_attention=use_flash_attention,
            flash_attention_recompute=flash_attention_recompute,
            flash_attention_causal_mask=flash_attention_causal_mask,
            flash_attention_fast_softmax=flash_attention_fast_softmax,
            cache_idx=cache_idx,
            num_virtual_tokens=num_virtual_tokens,
            **kwargs,
        )
        self.self_attn.attention_all_reduce(hidden_states)
        hidden_states, residual = self.post_attn_pre_mlp(hidden_states, residual)
        self.mlp.mlp_all_reduce(hidden_states)
        hidden_states = self.post_mlp(hidden_states, residual)

        outputs = (hidden_states,)

        if output_attentions:
            outputs += (self_attn_weights,)
        if use_cache:
            outputs += (present_key_value,)

        return outputs

    def pre_attn(
        self,
        hidden_states: torch.Tensor,
        attention_mask: Optional[torch.Tensor] = None,
        position_ids: Optional[torch.LongTensor] = None,
        past_key_value: Optional[Tuple[torch.Tensor]] = None,
        output_attentions: Optional[bool] = False,
        use_cache: Optional[bool] = False,
        cache_position: Optional[torch.LongTensor] = None,
        position_embeddings: Optional[Tuple[torch.Tensor, torch.Tensor]] = None,  # will become mandatory in v4.45
        token_idx: Optional[torch.Tensor] = None,
        attn_softmax_bf16: Optional[bool] = False,
        reuse_cache: Optional[bool] = False,
        use_flash_attention: Optional[bool] = False,
        flash_attention_recompute: Optional[bool] = False,
        flash_attention_causal_mask: Optional[bool] = False,
        flash_attention_fast_softmax: Optional[bool] = False,
        cache_idx: int = None,
        num_virtual_tokens: int = None,
    ) -> Tuple[torch.FloatTensor, Optional[Tuple[torch.FloatTensor, torch.FloatTensor]]]:
        hidden_states = self.input_layernorm(hidden_states)
        hidden_states, attn_weights, present_key_value = self.self_attn.pre_attn_forward(
            hidden_states=hidden_states,
            attention_mask=attention_mask,
            position_ids=position_ids,
            past_key_value=past_key_value,
            output_attentions=output_attentions,
            use_cache=use_cache,
            cache_position=cache_position,
            position_embeddings=position_embeddings,
            token_idx=token_idx,
            attn_softmax_bf16=attn_softmax_bf16,
            reuse_cache=reuse_cache,
            use_flash_attention=use_flash_attention,
            flash_attention_recompute=flash_attention_recompute,
            flash_attention_causal_mask=flash_attention_causal_mask,
            flash_attention_fast_softmax=flash_attention_fast_softmax,
            cache_idx=cache_idx,
            num_virtual_tokens=num_virtual_tokens,
        )
        return hidden_states, attn_weights, present_key_value

    def post_attn_pre_mlp(self, hidden_states, residual):
        hidden_states = self.self_attn.post_attn_forward(hidden_states)

        if self.training:
            hidden_states = hidden_states + residual
            residual = hidden_states
        else:
            residual.add_(hidden_states)
            hidden_states = residual

        hidden_states = self.post_attention_layernorm(hidden_states)

        hidden_states = self.mlp.pre_mlp_forward(hidden_states)
        return hidden_states, residual

    def post_mlp(self, hidden_states, residual):
        hidden_states = self.mlp.post_mlp_forward(hidden_states)

        if self.training:
            hidden_states = hidden_states + residual
        else:
            residual.add_(hidden_states)
            hidden_states = residual

        return hidden_states


class GaudiLlamaModel(LlamaModel):
    """
    Copied from https://github.com/huggingface/transformers/blob/v4.38.2/src/transformers/models/llama/modeling_llama.py#L909
    """

    def __init__(self, config: LlamaConfig):
        """
        Copied from https://github.com/huggingface/transformers/blob/v4.38.2/src/transformers/models/llama/modeling_llama.py#L917
        1. set fill_value to 1 instead of True
        2. add device=self.device
        """
        super(LlamaModel, self).__init__(config)
        self.padding_idx = config.pad_token_id
        self.vocab_size = config.vocab_size
        self.embed_tokens = torch.nn.Embedding(config.vocab_size, config.hidden_size, self.padding_idx)
        layers = []
        for layer_idx in range(config.num_hidden_layers):
            layer = GaudiLlamaDecoderLayer(config, layer_idx)
            if config.parallel_strategy is not None:
                layer = config.parallel_strategy.distribute_layer(layer, layer_idx)
            layers.append(layer)
        self.layers = torch.nn.ModuleList(layers)
        # parallel_strategy is not JSON serializable
        config.parallel_strategy = None

        self.norm = LlamaRMSNorm(config.hidden_size, eps=config.rms_norm_eps)
        self.rotary_emb = GaudiLlamaRotaryEmbedding(config=config)
        self.gradient_checkpointing = False

        # Initialize weights and apply final processing
        self.post_init()

    def allocate_kv_cache(self, batch_size, max_seq_len, inp_seq_len):
        for layer in self.layers:
            layer.allocate_kv_cache(batch_size, max_seq_len, inp_seq_len)

    def reorder_kv_cache(self, beam_idx: torch.LongTensor):
        return tuple(layer.reorder_kv_cache(beam_idx) for layer in self.layers)

    def update_sincos_cache(self, seq_len):
        for layer in self.layers:
            layer.update_sincos_cache(seq_len)

    def forward(
        self,
        input_ids: torch.LongTensor = None,
        attention_mask: Optional[torch.Tensor] = None,
        position_ids: Optional[torch.LongTensor] = None,
        past_key_values: Optional[Union[Cache, List[torch.FloatTensor]]] = None,
        inputs_embeds: Optional[torch.FloatTensor] = None,
        use_cache: Optional[bool] = None,
        output_attentions: Optional[bool] = None,
        output_hidden_states: Optional[bool] = None,
        return_dict: Optional[bool] = None,
        cache_position: Optional[torch.LongTensor] = None,
        token_idx: Optional[torch.Tensor] = None,
        attn_softmax_bf16: Optional[bool] = False,
        reuse_cache: Optional[bool] = False,
        use_flash_attention: Optional[bool] = False,
        flash_attention_recompute: Optional[bool] = False,
        flash_attention_causal_mask: Optional[bool] = False,
        flash_attention_fast_softmax: Optional[bool] = False,
        cache_idx: int = None,
        lazy_mode: Optional[bool] = True,
        num_virtual_tokens: int = None,
    ) -> Union[Tuple, BaseModelOutputWithPast]:
        """
        Copied from LlamaModel.forward: https://github.com/huggingface/transformers/blob/main/src/transformers/models/llama/modeling_llama.py
        The only differences are:
        - add new args token_idx
        - add new args attn_softmax_bf16
        - add new args reuse_cache
        - add new args use_flash_attention
        - add new arg flash_attention_recompute
        - add new arg flash_attention_causal_mask
        - add new arg flash_attention_fast_softmax
        - add new arg lazy_mode
        """
        output_attentions = output_attentions if output_attentions is not None else self.config.output_attentions
        output_hidden_states = (
            output_hidden_states if output_hidden_states is not None else self.config.output_hidden_states
        )
        use_cache = use_cache if use_cache is not None else self.config.use_cache
        return_dict = return_dict if return_dict is not None else self.config.use_return_dict

        if (input_ids is None) ^ (inputs_embeds is not None):
            raise ValueError(
                "You cannot specify both input_ids and inputs_embeds at the same time, and must specify either one"
            )
        elif input_ids is not None:
            batch_size, seq_length = input_ids.shape[:2]
        elif inputs_embeds is not None:
            batch_size, seq_length = inputs_embeds.shape[:2]
        else:
            raise ValueError("You have to specify either input_ids or inputs_embeds")

        if hasattr(self.config, "use_fused_rope") and self.config.use_fused_rope is False:
            global has_fused_rope
            has_fused_rope = False
        if hasattr(self.config, "use_fused_rms_norm") and self.config.use_fused_rms_norm is False:
            global has_fused_rms_norm
            has_fused_rms_norm = False

        if self.gradient_checkpointing and self.training and use_cache:
            logger.warning_once(
                "`use_cache=True` is incompatible with gradient checkpointing. Setting `use_cache=False`."
            )
            use_cache = False

        if inputs_embeds is None:
            inputs_embeds = self.embed_tokens(input_ids)

        ignore_cache_position = True  # Ignoring cache position for HPU
        use_new_cache = False  # Ignoring new Cache path for HPU

        past_seen_tokens = 0

        if past_key_values is not None and use_cache:  # kept for BC (cache positions)
            if reuse_cache:
                if isinstance(past_key_values[0][0], torch.Tensor):
                    past_seen_tokens = past_key_values[0][0].shape[2]
                else:
                    past_seen_tokens = past_key_values[0][0][2]
            else:
                if use_new_cache:
                    if not isinstance(past_key_values, StaticCache):
                        past_key_values = DynamicCache.from_legacy_cache(past_key_values)
                    past_seen_tokens = past_key_values.get_seq_length()
                else:
                    past_seen_tokens = past_key_values[0][0].shape[2]

        if ignore_cache_position is False:
            if cache_position is None:
                past_seen_tokens = past_key_values.get_seq_length() if past_key_values is not None else 0
                cache_position = torch.arange(
                    past_seen_tokens, past_seen_tokens + inputs_embeds.shape[1], device=inputs_embeds.device
                )
            if position_ids is None and cache_position:
                position_ids = cache_position.unsqueeze(0)
        else:
            if position_ids is None:
                position_ids = torch.arange(
                    past_seen_tokens, seq_length + past_seen_tokens, dtype=torch.long, device=inputs_embeds.device
                )
                position_ids = position_ids.unsqueeze(0)
            cache_position = None

        # HPU specific mask generation
        if ignore_cache_position:
            causal_mask = _gaudi_prepare_4d_causal_attention_mask(
                attention_mask,
                input_ids.shape if input_ids is not None else (batch_size, seq_length),
                inputs_embeds,
                past_seen_tokens,
            )
        else:
            causal_mask = self._update_causal_mask(attention_mask, inputs_embeds, cache_position, past_seen_tokens)

        # embed positions
        hidden_states = inputs_embeds

        # create position embeddings to be shared across the decoder layers
        position_embeddings = None  # self.rotary_emb(hidden_states, position_ids)

        # decoder layers
        all_hidden_states = () if output_hidden_states else None
        all_self_attns = () if output_attentions else None
        next_decoder_cache = () if not use_new_cache else None

        if lazy_mode:
            htcore.mark_step()

        for layer_idx, decoder_layer in enumerate(self.layers):
            if (
                lazy_mode
                and not self.training
                and (torch.distributed.is_initialized() is False or torch.distributed.get_world_size() == 1)
            ):
                htcore.mark_step()

            if output_hidden_states:
                all_hidden_states += (hidden_states,)

            if self.gradient_checkpointing and self.training:
                layer_outputs = self._gradient_checkpointing_func(
                    decoder_layer.__call__,
                    hidden_states,
                    causal_mask,
                    position_ids,
                    past_key_values,
                    output_attentions,
                    use_cache,
                    cache_position,
                    position_embeddings,
                    None,
                    attn_softmax_bf16,
                    False,
                    use_flash_attention,
                    flash_attention_recompute,
                    flash_attention_causal_mask,
                    flash_attention_fast_softmax,
                    None,
                )
            else:
                layer_outputs = decoder_layer(
                    hidden_states,
                    attention_mask=causal_mask,
                    position_ids=position_ids,
                    past_key_value=None if past_key_values is None else past_key_values[layer_idx],
                    output_attentions=output_attentions,
                    use_cache=use_cache,
                    cache_position=cache_position,
                    position_embeddings=position_embeddings,
                    token_idx=token_idx,
                    attn_softmax_bf16=attn_softmax_bf16,
                    reuse_cache=reuse_cache,
                    use_flash_attention=use_flash_attention,
                    flash_attention_recompute=flash_attention_recompute,
                    flash_attention_causal_mask=flash_attention_causal_mask,
                    flash_attention_fast_softmax=flash_attention_fast_softmax,
                    cache_idx=cache_idx,
                    num_virtual_tokens=num_virtual_tokens,
                )
            hidden_states = layer_outputs[0]

            if use_cache:
                next_decoder_cache += (layer_outputs[2 if output_attentions else 1],)

            if output_attentions:
                all_self_attns += (layer_outputs[1],)

        hidden_states = self.norm(hidden_states)

        # add hidden states from the last decoder layer
        if output_hidden_states:
            all_hidden_states += (hidden_states,)

        next_cache = next_decoder_cache if use_cache else None
        if not use_new_cache and isinstance(next_cache, Cache):
            next_cache = next_cache.to_legacy_cache()

        if not return_dict:
            return tuple(v for v in [hidden_states, next_cache, all_hidden_states, all_self_attns] if v is not None)
        return BaseModelOutputWithPast(
            last_hidden_state=hidden_states,
            past_key_values=next_cache,
            hidden_states=all_hidden_states,
            attentions=all_self_attns,
        )


class GaudiLlamaForCausalLM(LlamaForCausalLM):
    """
    Inherits from LlamaForCausalLM: https://github.com/huggingface/transformers/blob/main/src/transformers/models/llama/modeling_llama.py
    The only differences are:
    - add new args token_idx
    - add token_idx into model_inputs
    - from step2 when enable KV cache, slice next_input_ids from input_ids base on the token_idx
    - from step2 when enable KV cache, slice next_position_ids from position_ids base on the token_idx
    - add new args attn_softmax_bf16
    - add new args reuse_cache
    """

    def __init__(self, config, parallel_strategy: DistributedStrategy = NoOpStrategy):
        config.parallel_strategy = parallel_strategy
        super().__init__(config)

    def allocate_kv_cache(self, batch_size, max_seq_len, inp_seq_len):
        self.model.allocate_kv_cache(batch_size, max_seq_len, inp_seq_len)

    def reorder_kv_cache(self, beam_idx: torch.LongTensor):
        return self.model.reorder_kv_cache(beam_idx)

    def update_sincos_cache(self, seq_len):
        self.model.update_sincos_cache(seq_len)

    def forward(
        self,
        input_ids: torch.LongTensor = None,
        attention_mask: Optional[torch.Tensor] = None,
        position_ids: Optional[torch.LongTensor] = None,
        past_key_values: Optional[Union[Cache, List[torch.FloatTensor]]] = None,
        inputs_embeds: Optional[torch.FloatTensor] = None,
        labels: Optional[torch.LongTensor] = None,
        use_cache: Optional[bool] = None,
        output_attentions: Optional[bool] = None,
        output_hidden_states: Optional[bool] = None,
        return_dict: Optional[bool] = None,
        cache_position: Optional[torch.LongTensor] = None,
        token_idx: Optional[torch.Tensor] = None,
        trim_logits: Optional[bool] = False,
        attn_softmax_bf16: Optional[bool] = False,
        reuse_cache: Optional[bool] = False,
        use_flash_attention: Optional[bool] = False,
        flash_attention_recompute: Optional[bool] = False,
        flash_attention_causal_mask: Optional[bool] = False,
        flash_attention_fast_softmax: Optional[bool] = False,
        cache_idx: int = None,
        lazy_mode: Optional[bool] = True,
        num_virtual_tokens: int = None,
    ) -> Union[Tuple, CausalLMOutputWithPast]:
        output_attentions = output_attentions if output_attentions is not None else self.config.output_attentions
        output_hidden_states = (
            output_hidden_states if output_hidden_states is not None else self.config.output_hidden_states
        )
        return_dict = return_dict if return_dict is not None else self.config.use_return_dict
        if self.generation_config.use_fused_rope is False:
            global has_fused_rope
            has_fused_rope = False

        # decoder outputs consists of (dec_features, layer_state, dec_hidden, dec_attn)
        outputs = self.model(
            input_ids=input_ids,
            attention_mask=attention_mask,
            position_ids=position_ids,
            past_key_values=past_key_values,
            inputs_embeds=inputs_embeds,
            use_cache=use_cache,
            output_attentions=output_attentions,
            output_hidden_states=output_hidden_states,
            return_dict=return_dict,
            cache_position=cache_position,
            token_idx=token_idx,
            attn_softmax_bf16=attn_softmax_bf16,
            reuse_cache=reuse_cache,
            use_flash_attention=use_flash_attention,
            flash_attention_recompute=flash_attention_recompute,
            flash_attention_causal_mask=flash_attention_causal_mask,
            flash_attention_fast_softmax=flash_attention_fast_softmax,
            cache_idx=cache_idx,
            lazy_mode=lazy_mode,
            num_virtual_tokens=num_virtual_tokens,
        )
        hidden_states = outputs[0]
        _, seq_len, _ = hidden_states.shape
        if seq_len > 1 and trim_logits and not self.training:
            if token_idx is not None:
                hidden_states = hidden_states.index_select(1, token_idx - 1)
            else:
                hidden_states = hidden_states[:, -1, :]

        if self.config.pretraining_tp > 1:
            lm_head_slices = self.lm_head.weight.split(self.vocab_size // self.config.pretraining_tp, dim=0)
            logits = [F.linear(hidden_states, lm_head_slices[i]) for i in range(self.config.pretraining_tp)]
            logits = torch.cat(logits, dim=-1)
        else:
            logits = self.lm_head(hidden_states)
        logits = logits.float()

        loss = None
        if labels is not None:
            # Shift so that tokens < n predict n
            shift_logits = logits[..., :-1, :].contiguous()
            shift_labels = labels[..., 1:].contiguous()
            # Flatten the tokens
            loss_fct = torch.nn.CrossEntropyLoss()
            shift_logits = shift_logits.view(-1, self.config.vocab_size)
            shift_labels = shift_labels.view(-1)
            # Enable model parallelism
            shift_labels = shift_labels.to(shift_logits.device)
            loss = loss_fct(shift_logits, shift_labels)

        if not return_dict:
            output = (logits,) + outputs[1:]
            return (loss,) + output if loss is not None else output

        return CausalLMOutputWithPast(
            loss=loss,
            logits=logits,
            past_key_values=outputs.past_key_values,
            hidden_states=outputs.hidden_states,
            attentions=outputs.attentions,
        )

    def prepare_inputs_for_generation(
        self,
        input_ids,
        past_key_values=None,
        attention_mask=None,
        inputs_embeds=None,
        cache_position=None,
        position_ids=None,
        use_cache=True,
        token_idx=None,
        **kwargs,
    ):
        reuse_cache = kwargs.get("reuse_cache")
        bucket_internal = kwargs.get("bucket_internal")
        if past_key_values is not None:
            if token_idx is not None:
                input_ids = torch.index_select(input_ids, 1, token_idx - 1)
            else:
                if inputs_embeds is not None:  # Exception 1
                    input_ids = input_ids[:, -cache_position.shape[0] :]
                elif (
                    input_ids.shape[1] != cache_position.shape[0]
                ):  # Default case (the "else", a no op, is Exception 2)
                    input_ids = input_ids[:, cache_position]
        elif (reuse_cache or bucket_internal) and token_idx is not None:
            # KV cache is pre allocated with reuse cache or will be padded with bucket internal
            # hence for the 1st token we can slice the inputs till token idx for the fwd pass.
            input_ids = input_ids[:, :token_idx]
            attention_mask = attention_mask[:, :token_idx]

        if attention_mask is not None and position_ids is None:
            # create position_ids on the fly for batch generation
            position_ids = attention_mask.long().cumsum(-1) - 1
            position_ids.masked_fill_(attention_mask == 0, 1)
            if past_key_values:
                if token_idx is not None:
                    position_ids = torch.index_select(position_ids, 1, token_idx - 1)
                else:
                    position_ids = position_ids[:, -input_ids.shape[1] :]

        # keep cache_position implementation as None for HPU
        cache_position = None

        # if `inputs_embeds` are passed, we only want to use them in the 1st generation step
        if inputs_embeds is not None and past_key_values is None:
            model_inputs = {"inputs_embeds": inputs_embeds}
        else:
            model_inputs = {"input_ids": input_ids.contiguous()}

        model_inputs.update(
            {
                "position_ids": position_ids,
                "cache_position": cache_position,
                "past_key_values": past_key_values,
                "use_cache": use_cache,
                "attention_mask": attention_mask,
                "token_idx": token_idx,
                "trim_logits": kwargs.get("trim_logits"),
                "attn_softmax_bf16": kwargs.get("attn_softmax_bf16"),
                "reuse_cache": reuse_cache,
                "use_flash_attention": kwargs.get("use_flash_attention"),
                "flash_attention_recompute": kwargs.get("flash_attention_recompute"),
                "flash_attention_causal_mask": kwargs.get("flash_attention_causal_mask"),
                "flash_attention_fast_softmax": kwargs.get("flash_attention_fast_softmax"),
                "cache_idx": kwargs.get("cache_idx"),
                "lazy_mode": kwargs.get("lazy_mode"),
                "num_virtual_tokens": kwargs.get("num_virtual_tokens"),
            }
        )
        return model_inputs


def apply_customized_rope(q, k, cos, sin, position_ids):
    if q.device.type == "hpu" and has_fused_rope:
        # TODO: remove `.clone()` when it is fixed in SynapseAI
        if k.dtype == torch.bfloat16:
            return FusedRoPE.apply(
                q, cos.unsqueeze(0).unsqueeze(0).clone(), sin.unsqueeze(0).unsqueeze(0).clone(), position_ids
            ), FusedRoPE.apply(
                k,
                cos.unsqueeze(0).unsqueeze(0).clone().to(torch.bfloat16),
                sin.unsqueeze(0).unsqueeze(0).clone().to(torch.bfloat16),
                position_ids,
            )
        return FusedRoPE.apply(
            q, cos.unsqueeze(0).unsqueeze(0).clone(), sin.unsqueeze(0).unsqueeze(0).clone(), position_ids
        ), FusedRoPE.apply(
            k, cos.unsqueeze(0).unsqueeze(0).clone(), sin.unsqueeze(0).unsqueeze(0).clone(), position_ids
        )
    else:
        # keep the same implementation as Transformers v4.37.2
        return apply_rotary_pos_emb(q, k, cos[position_ids], sin[position_ids])<|MERGE_RESOLUTION|>--- conflicted
+++ resolved
@@ -423,22 +423,9 @@
         self.inp_seq_len = -1
         self.norm_factor = 1.0 / math.sqrt(self.head_dim)
 
-    def get_k_proj_weight(self):
-        """ 4bit quantization in GPTQ replaces the k_proj.weight with qweight. """
-        if hasattr(self.k_proj, 'qweight'):
-            return self.k_proj.qweight
-        return self.k_proj.weight
-
-    def get_k_proj_weight_dtype(self):
-        """ 4bit quantization in GPTQ replaces the k_proj.weight with qweight.
-            Scales tensor gets the weight dtype. """
-        if hasattr(self.k_proj, 'qweight'):
-            return self.k_proj.scales.dtype
-        return self.k_proj.weight.dtype
-
     def allocate_kv_cache(self, batch_size, max_seq_len, inp_seq_len):
         cache_shape = (batch_size, self.num_key_value_heads, max_seq_len, self.head_dim)
-        device = self.get_k_proj_weight().device
+        device = self.k_proj.weight.device
         dtype = self.config.torch_dtype
         self.k_cache.allocate(inp_seq_len, dtype, device, cache_shape)
         self.v_cache.allocate(inp_seq_len, dtype, device, cache_shape)
@@ -449,7 +436,7 @@
         # reduce memory consumption and improve performance.
         if seq_len > self.max_position_embeddings:
             self.max_position_embeddings = seq_len
-            _, _ = self.rotary_emb(self.get_k_proj_weight(), seq_len=seq_len)
+            _, _ = self.rotary_emb(self.k_proj.weight, seq_len=seq_len)
 
     def reorder(self, tensor, beam_idx, dim_a, dim_b):
         updated = tensor.index_select(0, beam_idx)
@@ -506,7 +493,7 @@
             query_slices = self.q_proj.weight.split(
                 (self.num_heads * self.head_dim) // self.config.pretraining_tp, dim=0
             )
-            key_slices = self.get_k_proj_weight().split(key_value_slicing, dim=0)
+            key_slices = self.k_proj.weight.split(key_value_slicing, dim=0)
             value_slices = self.v_proj.weight.split(key_value_slicing, dim=0)
 
             query_states = [F.linear(hidden_states, query_slices[i]) for i in range(self.config.pretraining_tp)]
@@ -574,9 +561,9 @@
                 past_key_value = (self.k_cache.get_shape(), self.v_cache.get_shape())
             else:
                 if past_key_value is None:
-                    past_key = torch.zeros(key_states.shape, dtype=self.get_k_proj_weight_dtype(), device=key_states.device)
+                    past_key = torch.zeros(key_states.shape, dtype=self.k_proj.weight.dtype, device=key_states.device)
                     past_value = torch.zeros(
-                        key_states.shape, dtype=self.get_k_proj_weight_dtype(), device=key_states.device
+                        key_states.shape, dtype=self.k_proj.weight.dtype, device=key_states.device
                     )
                     # Return list instead of tuple
                     past_key_value = [past_key, past_value]
@@ -615,11 +602,7 @@
                 use_recompute = True if os.getenv("QUANT_CONFIG", "") else False
                 with ht.sdp_kernel(enable_recompute=use_recompute):
                     attn_output = self.fused_scaled_dot_product_attention(
-<<<<<<< HEAD
-                        query_states, key_states, value_states, attention_mask, 0.0, False, None, 'None'
-=======
                         query_states, key_states, value_states, attention_mask, 0.0, False, None, "None"
->>>>>>> 6efef096
                     )
             else:
                 # first token
