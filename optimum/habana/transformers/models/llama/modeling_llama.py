--- conflicted
+++ resolved
@@ -127,16 +127,8 @@
         self.past_value = None
 
     def allocate_kv_cache(self, batch_size, seq_len):
-<<<<<<< HEAD
-        # TODO: update when auto mp params is enabled in DeepSpeed (cf. https://github.com/HabanaAI/DeepSpeed/blob/94309c7b5dfc1a69858f5c9f25737b2f81a332a5/deepspeed/module_inject/replace_module.py#L440)
-        tp_world_size = int(os.environ.get("WORLD_SIZE", 1))
-        key_shape = (batch_size, self.num_key_value_heads // tp_world_size, seq_len, self.head_dim)
-        value_shape = (batch_size, self.num_key_value_heads // tp_world_size, seq_len, self.head_dim)
-        #import pdb; pdb.set_trace()
-=======
         key_shape = (batch_size, self.num_key_value_heads, seq_len, self.head_dim)
         value_shape = (batch_size, self.num_key_value_heads, seq_len, self.head_dim)
->>>>>>> 9ad8d05f
         if self.past_key is None or self.past_key.shape != key_shape:
             device = self.k_proj.weight.device
             dtype = self.k_proj.weight.dtype
