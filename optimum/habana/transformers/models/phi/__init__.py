--- conflicted
+++ resolved
@@ -1,13 +1,6 @@
 from .modeling_phi import (
-<<<<<<< HEAD
-    GaudiPhiDecoderLayer,
-    GaudiPhiForCausalLM,
-    gaudi_phi_attention_forward,
-    gaudi_phi_model_forward,
-=======
     GaudiPhiAttention,
     GaudiPhiDecoderLayer,
     GaudiPhiForCausalLM,
     GaudiPhiModel,
->>>>>>> d5a73315
 )