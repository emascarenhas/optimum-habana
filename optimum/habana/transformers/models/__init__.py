from .albert import gaudi_albert_forward
from .bart import (
    gaudi_BartAttention_forward,
    gaudi_BartDecoder_forward,
    gaudi_BartDecoderLayer_forward,
    gaudi_BartEncoder_forward,
    gaudi_BartEncoderLayer_forward,
    gaudi_BartForConditionalGeneration_forward,
    gaudi_BartForConditionalGeneration_prepare_inputs_for_generation,
    gaudi_BartLearnedPositionalEmbedding,
    gaudi_BartModel_forward,
)
from .blip import (
    gaudi_BlipForConditionalGeneration_generate,
    gaudi_BlipForQuestionAnswering_generate,
    gaudi_BlipTextAttention_forward,
    gaudi_BlipTextEncoder_forward,
    gaudi_BlipTextLayer_forward,
    gaudi_BlipTextLMHead_forward,
    gaudi_BlipTextLMHead_prepare_inputs_for_generation,
    gaudi_BlipTextModel_forward,
    gaudi_BlipTextSelfAttention_forward,
)
from .bloom import (
    GaudiBloomForCausalLM,
    GaudiBloomMLP,
    gaudi_bloom_attention_forward,
    gaudi_bloom_block_forward,
    gaudi_bloom_convert_to_bloom_cache,
    gaudi_bloom_convert_to_standard_cache,
    gaudi_bloom_model_forward,
)
from .codegen import (
    GaudiCodeGenAttention,
    GaudiCodeGenForCausalLM,
    gaudi_codegen_block_forward,
    gaudi_codegen_model_forward,
)
from .esm import (
    gaudi_esm_for_protein_folding_forward,
    gaudi_esmfolding_trunk_forward,
    gaudi_rot_matmul,
    gaudi_rot_vec_mul,
)
from .falcon import (
    GaudiFalconAttention,
    GaudiFalconDecoderLayer,
    GaudiFalconForCausalLM,
    GaudiFalconMLP,
    GaudiFalconModel,
    gaudi_falcon_linear_forward,
)
from .gemma import (
    GaudiGemmaDecoderLayer,
    GaudiGemmaForCausalLM,
    gaudi_gemma_attention_forward,
    gaudi_gemma_model_forward,
)
from .gpt2 import GaudiGPT2Attention, GaudiGPT2Block, GaudiGPT2LMHeadModel, gaudi_gpt2_forward
from .gpt_bigcode import (
    GaudiGPTBigCodeForCausalLM,
    gaudi_gpt_bigcode_attention_forward,
    gaudi_gpt_bigcode_block_forward,
    gaudi_gpt_bigcode_model_forward,
)
from .gpt_neox import (
    GaudiGPTNeoXForCausalLM,
    gaudi_gpt_neox_attention_forward,
    gaudi_gpt_neox_layer_forward,
    gaudi_gpt_neox_model_forward,
    gaudi_gpt_neox_rotary_embedding_set_cos_sin_cache,
)
from .gptj import (
    GaudiGPTJAttention,
    GaudiGPTJBlock,
    GaudiGPTJForCausalLM,
    gaudi_gptj_model_forward,
)
from .llama import (
    GaudiLlamaAttention,
    GaudiLlamaDecoderLayer,
    GaudiLlamaDynamicNTKScalingRotaryEmbedding,
    GaudiLlamaForCausalLM,
    GaudiLlamaLinearScalingRotaryEmbedding,
    GaudiLlamaMLP,
    GaudiLlamaModel,
    GaudiLlamaRotaryEmbedding,
    gaudi_llama_rmsnorm_forward,
)
from .llava import GaudiLlavaForConditionalGeneration
from .mistral import (
    GaudiMistralAttention,
    GaudiMistralDecoderLayer,
    GaudiMistralForCausalLM,
    GaudiMistralModel,
    MistralConfig,
    gaudi_mistral_rmsnorm_forward,
)
from .mixtral import (
    GaudiMixtralAttention,
    GaudiMixtralDecoderLayer,
    GaudiMixtralForCausalLM,
    GaudiMixtralModel,
    MixtralConfig,
    gaudi_mixtral_block_sparse_moe_forward,
    gaudi_mixtral_rmsnorm_forward,
)
from .modeling_all_models import (
    gaudi_check_and_enable_sdpa,
    gaudi_conv1d_forward,
    gaudi_get_extended_attention_mask,
    gaudi_invert_attention_mask,
)
from .mpt import (
    GaudiMptForCausalLM,
    GaudiMptModel,
    gaudi_mpt_attention_forward,
    gaudi_mpt_block_forward,
)
from .opt import (
    GaudiOPTForCausalLM,
    GaudiOPTLearnedPositionalEmbedding,
    gaudi_opt_attention_forward,
    gaudi_opt_decoder_forward,
    gaudi_opt_decoder_layer_forward,
    gaudi_opt_model_forward,
)
from .owlvit import gaudi_owlvitclasspredictionhead_forward
from .persimmon import (
    GaudiPersimmonForCausalLM,
    gaudi_persimmon_attention_forward,
    gaudi_persimmon_decoder_layer_forward,
    gaudi_persimmon_model_forward,
)
from .phi import (
<<<<<<< HEAD
    GaudiPhiDecoderLayer,
    GaudiPhiForCausalLM,
    gaudi_phi_attention_forward,
    gaudi_phi_model_forward,
=======
    GaudiPhiAttention,
    GaudiPhiDecoderLayer,
    GaudiPhiForCausalLM,
    GaudiPhiModel,
>>>>>>> d5a73315
)
from .qwen2 import (
    GaudiQwen2DecoderLayer,
    GaudiQwen2ForCausalLM,
    gaudi_qwen2_attention_forward,
    gaudi_qwen2_model_forward,
)
from .speecht5 import (
    gaudi_generate_speech,
    gaudi_SpeechT5Attention_forward,
    gaudi_SpeechT5Decoder_forward,
    gaudi_SpeechT5DecoderLayer_forward,
)
from .stablelm import (
    GaudiStableLmDecoderLayer,
    GaudiStableLmForCausalLM,
    gaudi_stablelm_attention_forward,
    gaudi_stablelm_model_forward,
)
from .swin import gaudi_swin_get_attn_mask
from .t5 import (
    gaudi_t5_layernorm_forward,
    gaudi_T5Attention_forward,
    gaudi_T5Block_forward,
    gaudi_T5ForConditionalGeneration_forward,
    gaudi_T5ForConditionalGeneration_prepare_inputs_for_generation,
    gaudi_T5LayerSelfAttention_forward,
    gaudi_T5Stack_forward,
)
from .vision_encoder_decoder import (
    gaudi_VisionEncoderDecoderModel_prepare_inputs_for_generation,
)
from .vit import gaudi_vit_self_attention_forward
from .wav2vec2 import (
    _gaudi_wav2vec2_compute_mask_indices,
    _gaudi_wav2vec2_mask_hidden_states,
    _gaudi_wav2vec2_sample_negative_indices,
    gaudi_wav2vec2_encoder_forward,
    gaudi_wav2vec2_forward,
    gaudi_wav2vec2_tdnnlayer_forward,
    gaudi_wav2vec2forctc_forward,
)<|MERGE_RESOLUTION|>--- conflicted
+++ resolved
@@ -133,17 +133,10 @@
     gaudi_persimmon_model_forward,
 )
 from .phi import (
-<<<<<<< HEAD
-    GaudiPhiDecoderLayer,
-    GaudiPhiForCausalLM,
-    gaudi_phi_attention_forward,
-    gaudi_phi_model_forward,
-=======
     GaudiPhiAttention,
     GaudiPhiDecoderLayer,
     GaudiPhiForCausalLM,
     GaudiPhiModel,
->>>>>>> d5a73315
 )
 from .qwen2 import (
     GaudiQwen2DecoderLayer,
