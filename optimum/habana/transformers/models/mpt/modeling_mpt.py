# coding=utf-8
# Copyright 2023 The HuggingFace Team. All rights reserved.
#
# Licensed under the Apache License, Version 2.0 (the "License");
# you may not use this file except in compliance with the License.
# You may obtain a copy of the License at
#
#     http://www.apache.org/licenses/LICENSE-2.0
#
# Unless required by applicable law or agreed to in writing, software
# distributed under the License is distributed on an "AS IS" BASIS,
# WITHOUT WARRANTIES OR CONDITIONS OF ANY KIND, either express or implied.
# See the License for the specific language governing permissions and
# limitations under the License.
###############################################################################
# Copyright (C) 2022-2023 Habana Labs, Ltd. an Intel Company
###############################################################################
from typing import Optional, Tuple, Union

import torch
from torch import nn
from torch.nn import CrossEntropyLoss
from transformers.modeling_outputs import BaseModelOutputWithPastAndCrossAttentions, CausalLMOutputWithCrossAttentions
from transformers.models.mpt.modeling_mpt import MptForCausalLM, MptModel
from transformers.utils import logging

from ...modeling_attn_mask_utils import _gaudi_prepare_4d_causal_attention_mask


logger = logging.get_logger(__name__)


def gaudi_mpt_attention_forward(
    self,
    hidden_states: torch.Tensor,
    position_bias: torch.Tensor,
    past_key_value: Optional[Tuple[torch.Tensor]] = None,
    attention_mask: Optional[torch.Tensor] = None,
    token_idx: Optional[torch.Tensor] = None,
):
    """
    Copied from MptAttention.forward: https://github.com/huggingface/transformers/blob/v4.32.0/src/transformers/models/mpt/modeling_mpt.py
    The only differences are:
    - add new args token_idx
    - optimize KV cache
    """

    batch_size, seq_length = hidden_states.shape[:2]

    mixed_qkv = self.Wqkv(hidden_states)
    if self.clip_qkv:
        mixed_qkv = mixed_qkv.clamp(min=-self.clip_qkv, max=self.clip_qkv)

    bs, seq_len, three_times_hidden_size = mixed_qkv.shape
    mixed_qkv = mixed_qkv.view(bs, seq_len, self.n_heads * 3, self.head_dim)
    mixed_qkv = mixed_qkv.transpose(1, 2)
    query_states, key_states, value_states = (
        mixed_qkv[:, : self.n_heads, ...],
        mixed_qkv[:, self.n_heads : 2 * self.n_heads, ...],
        mixed_qkv[:, 2 * self.n_heads :, ...],
    )

    if past_key_value is not None:
        if len(past_key_value) != 0:
            if token_idx is not None:
                past_key_value[0].index_copy_(2, token_idx - 1, key_states)
                past_key_value[1].index_copy_(2, token_idx - 1, value_states)
                key_states = past_key_value[0]
                value_states = past_key_value[1]
            else:
                key_states = torch.cat([past_key_value[0], key_states], dim=2)
                value_states = torch.cat([past_key_value[1], value_states], dim=2)
                past_key_value = [key_states, value_states]
    else:
<<<<<<< HEAD
        past_key_value = [torch.empty(key_states.shape, dtype=key_states.dtype,device=key_states.device),
                        torch.empty(key_states.shape, dtype=key_states.dtype,device=key_states.device)]
=======
        past_key_value = [
            torch.empty(key_states.shape, dtype=key_states.dtype, device=key_states.device),
            torch.empty(key_states.shape, dtype=key_states.dtype, device=key_states.device),
        ]
>>>>>>> 6efef096
        past_key_value[0][:] = key_states[:]
        past_key_value[1][:] = value_states[:]

    attention_scores = torch.matmul(query_states, key_states.transpose(-1, -2)) * self.softmax_scale

    query_length = seq_length if past_key_value is None else seq_length + past_key_value[0].shape[2]

    if position_bias is not None:
        if len(position_bias.shape) != 3:
            raise ValueError(f"Expecting position_bias shape to be 3 dimensions, got {len(position_bias.shape)}")
        key_length = key_states.shape[-2]

        position_bias_query_index = max(0, position_bias.size(1) - query_length)
        position_bias_key_index = max(0, position_bias.size(2) - key_length)

        position_bias = position_bias[:, position_bias_query_index:, position_bias_key_index:]

        attention_scores = attention_scores + position_bias

    if attention_mask is not None:
        attention_scores = attention_scores.masked_fill(attention_mask, torch.finfo(query_states.dtype).min)

    # (batch_size, n_heads, seq_length, key_length)
    attn_weights = nn.functional.softmax(attention_scores.float(), dim=-1).to(value_states.dtype)
    attn_weights = nn.functional.dropout(attn_weights, p=self.attn_dropout_p, training=self.training)

    context_states = torch.matmul(attn_weights, value_states)
    context_states = context_states.permute(0, 2, 1, 3).contiguous().view(batch_size, seq_length, -1)
    attn_output = self.out_proj(context_states)

    return attn_output, attn_weights, past_key_value


def gaudi_mpt_block_forward(
    self,
    hidden_states: torch.Tensor,
    position_bias: torch.Tensor,
    attention_mask: torch.Tensor,
    layer_past: Optional[Tuple[torch.Tensor, torch.Tensor]] = None,
    use_cache: bool = False,
    output_attentions: bool = False,
    token_idx: Optional[torch.Tensor] = None,
):
    """
    Copied from MptBlock.forward: https://github.com/huggingface/transformers/blob/v4.32.0/src/transformers/models/mpt/modeling_mpt.py
    The only differences are:
    - add new args token_idx
    """
    # hidden_states: [batch_size, seq_length, hidden_size]
    # Layer norm at the beginning of the transformer layer.
    layernorm_output = self.norm_1(hidden_states)

    residual = hidden_states

    # Self attention.
    attn_outputs, attn_weights, past_key_value = self.attn(
        layernorm_output,
        position_bias=position_bias,
        attention_mask=attention_mask,
        past_key_value=layer_past,
        token_idx=token_idx,
    )

    hidden_states = self.resid_attn_dropout(attn_outputs) + residual

    layernorm_output = self.norm_2(hidden_states)

    # Get residual
    residual = hidden_states

    # MLP.
    output = self.ffn(layernorm_output, residual)
    outputs = (output,)

    if use_cache:
        outputs += (past_key_value,)

    if output_attentions:
        outputs += (attn_weights,)

    return outputs  # hidden_states, present, attentions


class GaudiMptModel(MptModel):
    def forward(
        self,
        input_ids: Optional[torch.LongTensor] = None,
        past_key_values: Optional[Tuple[Tuple[torch.Tensor, torch.Tensor], ...]] = None,
        attention_mask: Optional[torch.Tensor] = None,
        inputs_embeds: Optional[torch.LongTensor] = None,
        use_cache: Optional[bool] = None,
        output_attentions: Optional[bool] = None,
        output_hidden_states: Optional[bool] = None,
        return_dict: Optional[bool] = None,
        token_idx: Optional[torch.Tensor] = None,
    ) -> Union[Tuple[torch.Tensor, ...], BaseModelOutputWithPastAndCrossAttentions]:
        """
        Copied from MptModel.forward: https://github.com/huggingface/transformers/blob/v4.32.0/src/transformers/models/mpt/modeling_mpt.py
        The only differences are:
        - add new args token_idx
        """
        output_attentions = output_attentions if output_attentions is not None else self.config.output_attentions
        output_hidden_states = (
            output_hidden_states if output_hidden_states is not None else self.config.output_hidden_states
        )
        use_cache = use_cache if use_cache is not None else self.config.use_cache
        return_dict = return_dict if return_dict is not None else self.config.use_return_dict

        if input_ids is not None and inputs_embeds is not None:
            raise ValueError("You cannot specify both input_ids and inputs_embeds at the same time")
        elif input_ids is not None:
            batch_size, seq_length = input_ids.shape
        elif inputs_embeds is not None:
            batch_size, seq_length, _ = inputs_embeds.shape
        else:
            raise ValueError("You have to specify either input_ids or inputs_embeds")

        if past_key_values is None:
            past_key_values = tuple([None] * len(self.blocks))

        if inputs_embeds is None:
            inputs_embeds = self.wte(input_ids)

        hidden_states = inputs_embeds

        presents = () if use_cache else None
        all_self_attentions = () if output_attentions else None
        all_hidden_states = () if output_hidden_states else None

        if self.gradient_checkpointing and self.training:
            if use_cache:
                logger.warning_once(
                    "`use_cache=True` is incompatible with gradient checkpointing. Setting `use_cache=False`..."
                )
                use_cache = False

        # Compute alibi tensor: check build_alibi_tensor documentation
        seq_length_with_past = seq_length
        past_key_values_length = 0
        if past_key_values[0] is not None and token_idx is None:  # because RW-cache, not standard format
            past_key_values_length = past_key_values[0][0].shape[2]
            seq_length_with_past = seq_length_with_past + past_key_values_length
        if attention_mask is None:
            attention_mask = torch.ones((batch_size, seq_length_with_past), device=hidden_states.device)
        else:
            attention_mask = attention_mask.to(hidden_states.device)

        alibi = self.build_mpt_alibi_tensor(self.num_heads, self.config.max_seq_len, device=hidden_states.device)

        causal_mask = _gaudi_prepare_4d_causal_attention_mask(
            attention_mask, (batch_size, seq_length), inputs_embeds, past_key_values_length
        )
        causal_mask = causal_mask.bool()

        for block, layer_past in zip(self.blocks, past_key_values):
            if output_hidden_states:
                all_hidden_states = all_hidden_states + (hidden_states,)

            if self.gradient_checkpointing and self.training:
                outputs = self._gradient_checkpointing_func(
                    block.__call__,
                    hidden_states,
                    alibi,
                    causal_mask,
                    layer_past,
                    use_cache,
                    output_attentions,
                    None,
                )
            else:
                outputs = block(
                    hidden_states,
                    layer_past=layer_past,
                    attention_mask=causal_mask,
                    use_cache=use_cache,
                    output_attentions=output_attentions,
                    position_bias=alibi,
                    token_idx=token_idx,
                )

            hidden_states = outputs[0]
            if use_cache is True:
                presents = presents + (outputs[1],)

            if output_attentions:
                all_self_attentions = all_self_attentions + (outputs[2 if use_cache else 1],)

        # Add last hidden state
        hidden_states = self.norm_f(hidden_states)

        if output_hidden_states:
            all_hidden_states = all_hidden_states + (hidden_states,)

        if not return_dict:
            return tuple(v for v in [hidden_states, presents, all_hidden_states, all_self_attentions] if v is not None)

        return BaseModelOutputWithPastAndCrossAttentions(
            last_hidden_state=hidden_states,
            past_key_values=presents,
            hidden_states=all_hidden_states,
            attentions=all_self_attentions,
        )


class GaudiMptForCausalLM(MptForCausalLM):
    def prepare_inputs_for_generation(
        self,
        input_ids: torch.LongTensor,
        past_key_values: Optional[torch.Tensor] = None,
        attention_mask: Optional[torch.Tensor] = None,
        inputs_embeds: Optional[torch.Tensor] = None,
        use_cache: Optional[bool] = None,
        token_idx: Optional[torch.Tensor] = None,
        **kwargs,
    ) -> dict:
        """
        Inherits from MptForCausalLM: https://github.com/huggingface/transformers/blob/v4.32.0/src/transformers/models/mpt/modeling_mpt.py
        The only differences are:
        - add new args token_idx
        - add token_idx into model_inputs
        - from step2 when enable KV cache, slice next_input_ids from input_ids base on the token_idx
        - support for internal bucketing
        """
        bucket_internal = kwargs.get("bucket_internal")
        # only last tokens for input_ids if past is not None
        if past_key_values is not None:
            if token_idx is None:
                past_length = past_key_values[0][0].shape[2]

                # Some generation methods already pass only the last input ID
                if input_ids.shape[1] > past_length:
                    remove_prefix_length = past_length
                else:
                    # Default to old behavior: keep only final ID
                    remove_prefix_length = input_ids.shape[1] - 1

                input_ids = input_ids[:, remove_prefix_length:]
            else:
                input_ids = torch.index_select(input_ids, 1, token_idx - 1)
            # Converting back to tuples as it should be, so there's no type mismatch when calling graph
            past_key_values = tuple([tuple(kv) for kv in past_key_values])
        elif bucket_internal and token_idx is not None:
            # KV cache is pre allocated with reuse cache or will be padded with bucket internal
            # hence for the 1st token we can slice the inputs till token idx for the fwd pass.
            input_ids = input_ids[:, :token_idx]
            attention_mask = attention_mask[:, :token_idx]

        # if `inputs_embeds` are passed, we only want to use them in the 1st generation step
        if inputs_embeds is not None and past_key_values is None:
            model_inputs = {"inputs_embeds": inputs_embeds}
        else:
            model_inputs = {"input_ids": input_ids}

        model_inputs.update(
            {
                "past_key_values": past_key_values,  # NITS should it be layer_past?
                "use_cache": use_cache,
                "attention_mask": attention_mask,
                "token_idx": token_idx,
            }
        )
        return model_inputs

    def forward(
        self,
        input_ids: Optional[torch.LongTensor] = None,
        past_key_values: Optional[Tuple[Tuple[torch.Tensor, torch.Tensor], ...]] = None,
        attention_mask: Optional[torch.Tensor] = None,
        inputs_embeds: Optional[torch.Tensor] = None,
        labels: Optional[torch.Tensor] = None,
        use_cache: Optional[bool] = None,
        output_attentions: Optional[bool] = None,
        output_hidden_states: Optional[bool] = None,
        return_dict: Optional[bool] = None,
        token_idx: Optional[torch.Tensor] = None,
    ) -> Union[Tuple[torch.Tensor], CausalLMOutputWithCrossAttentions]:
        """
        Inherits from MptForCausalLM: https://github.com/huggingface/transformers/blob/v4.32.0/src/transformers/models/mpt/modeling_mpt.py
        The only differences are:
        - add new args token_idx
        """
        return_dict = return_dict if return_dict is not None else self.config.use_return_dict

        transformer_outputs = self.transformer(
            input_ids,
            past_key_values=past_key_values,
            attention_mask=attention_mask,
            inputs_embeds=inputs_embeds,
            use_cache=use_cache,
            output_attentions=output_attentions,
            output_hidden_states=output_hidden_states,
            return_dict=return_dict,
            token_idx=token_idx,
        )
        hidden_states = transformer_outputs[0]

        lm_logits = self.lm_head(hidden_states)

        loss = None
        if labels is not None:
            # move labels to correct device to enable model parallelism
            labels = labels.to(lm_logits.device)
            # Shift so that tokens < n predict n
            shift_logits = lm_logits[..., :-1, :].contiguous()
            shift_labels = labels[..., 1:].contiguous()
            batch_size, seq_length, vocab_size = shift_logits.shape
            # Flatten the tokens
            loss_fct = CrossEntropyLoss()
            loss = loss_fct(
                shift_logits.view(batch_size * seq_length, vocab_size), shift_labels.view(batch_size * seq_length)
            )

        if not return_dict:
            output = (lm_logits,) + transformer_outputs[1:]
            return ((loss,) + output) if loss is not None else output

        return CausalLMOutputWithCrossAttentions(
            loss=loss,
            logits=lm_logits,
            past_key_values=transformer_outputs.past_key_values,
            hidden_states=transformer_outputs.hidden_states,
            attentions=transformer_outputs.attentions,
        )<|MERGE_RESOLUTION|>--- conflicted
+++ resolved
@@ -72,15 +72,10 @@
                 value_states = torch.cat([past_key_value[1], value_states], dim=2)
                 past_key_value = [key_states, value_states]
     else:
-<<<<<<< HEAD
-        past_key_value = [torch.empty(key_states.shape, dtype=key_states.dtype,device=key_states.device),
-                        torch.empty(key_states.shape, dtype=key_states.dtype,device=key_states.device)]
-=======
         past_key_value = [
             torch.empty(key_states.shape, dtype=key_states.dtype, device=key_states.device),
             torch.empty(key_states.shape, dtype=key_states.dtype, device=key_states.device),
         ]
->>>>>>> 6efef096
         past_key_value[0][:] = key_states[:]
         past_key_value[1][:] = value_states[:]
 
