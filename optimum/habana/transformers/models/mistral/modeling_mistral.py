--- conflicted
+++ resolved
@@ -188,23 +188,11 @@
 class GaudiMistralAttention(MistralAttention):
     def __init__(self, config: MistralConfig, layer_idx: Optional[int] = None):
         super().__init__(config, layer_idx)
-<<<<<<< HEAD
         self.k_cache = KVCache()
         self.v_cache = KVCache()
         self.matmul_qk = Matmul()
         self.matmul_av = Matmul()
-        # TODO: replace these two
-        # self.past_key = None
-        # self.past_value = None
         self.inp_seq_len = -1
-
-    def allocate_kv_cache(self, batch_size, max_seq_len, inp_seq_len):
-        cache_shape = (batch_size, self.num_key_value_heads, max_seq_len, self.head_dim)
-        device = self.k_proj.weight.device
-        dtype = self.config.torch_dtype
-        self.k_cache.allocate(inp_seq_len, dtype, device, cache_shape)
-        self.v_cache.allocate(inp_seq_len, dtype, device, cache_shape)
-=======
         self.past_key = None
         self.past_value = None
         self._init_rope()
@@ -254,7 +242,6 @@
         if seq_len > self.max_position_embeddings:
             self.max_position_embeddings = seq_len
             _, _ = self.rotary_emb(self.k_proj.weight, seq_len=seq_len)
->>>>>>> a817612a
 
     def reorder(self, tensor, beam_idx, dim_a, dim_b):
         updated = tensor.index_select(0, beam_idx)
