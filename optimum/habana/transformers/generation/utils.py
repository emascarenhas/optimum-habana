--- conflicted
+++ resolved
@@ -22,12 +22,8 @@
 
 import torch
 import torch.distributed as dist
-<<<<<<< HEAD
 from transformers.cache_utils import DynamicCache, EncoderDecoderCache, QuantizedCacheConfig
-=======
 from torch import nn
-from transformers.cache_utils import DynamicCache
->>>>>>> d4b8b4f4
 from transformers.generation.beam_constraints import DisjunctiveConstraint, PhrasalConstraint
 from transformers.generation.beam_search import BeamScorer, BeamSearchScorer, ConstrainedBeamSearchScorer
 from transformers.generation.candidate_generator import (
@@ -63,12 +59,8 @@
     stack_model_outputs,
 )
 from transformers.integrations.deepspeed import is_deepspeed_zero3_enabled
-<<<<<<< HEAD
+from transformers.modeling_outputs import CausalLMOutputWithPast, Seq2SeqLMOutput
 from transformers.utils import ModelOutput, is_hqq_available, is_quanto_available, is_torchdynamo_compiling
-=======
-from transformers.modeling_outputs import CausalLMOutputWithPast, Seq2SeqLMOutput
-from transformers.utils import ModelOutput, is_torchdynamo_compiling
->>>>>>> d4b8b4f4
 
 from optimum.utils import logging
 
@@ -1264,12 +1256,9 @@
                 generation_config=generation_config,
                 synced_gpus=synced_gpus,
                 streamer=streamer,
-<<<<<<< HEAD
-=======
                 sequential=generation_config.low_memory,
                 lazy_mode=lazy_mode,
                 ignore_eos=generation_config.ignore_eos,
->>>>>>> d4b8b4f4
                 profiling_warmup_steps=profiling_warmup_steps,
                 profiling_steps=profiling_steps,
                 hb_gen_time=hb_gen_time,
