--- conflicted
+++ resolved
@@ -30,7 +30,6 @@
             x = x.to(lora_A.dtype)
             result += (dropout(x) @ (lora_A * lora_E).T @ lora_B.T) * (scaling / ranknum)
 
-<<<<<<< HEAD
     return result
 
 
@@ -73,60 +72,4 @@
             result += x.bmm(A).bmm(B) * (1.0 / r)
 
     result = result.to(previous_dtype)
-    return result
-
-
-class LoRALinear:
-    def __init__(self, module):
-        has_bias = module.bias is not None
-        self.module = module
-        import habana_frameworks.torch.hpex.experimental.transformer_engine as te
-
-        self.module.te_linear = te.Linear(
-            module.in_features,
-            module.out_features,
-            bias=has_bias,
-            params_dtype=module.weight.dtype,
-            skip_weight_param_allocation=True,
-        )
-
-    def _linear(self, input: torch.Tensor) -> torch.Tensor:
-        # TODO: to check if bias is removed from lora linear
-        if hasattr(self.module, "bias"):
-            return self.module.te_linear(
-                input, transpose(self.module.weight, self.module.fan_in_fan_out), bias=self.module.bias
-            )
-        else:
-            return self.module.te_linear(input, transpose(self.module.weight, self.module.fan_in_fan_out))
-
-    def forward(self, x: torch.Tensor) -> torch.Tensor:
-        previous_dtype = x.dtype
-
-        if self.module.disable_adapters:
-            if self.module.merged:
-                self.module.unmerge()
-            result = self._linear(x)
-        elif self.module.merged:
-            result = self._linear(x)
-        else:
-            result = self._linear(x)
-            for active_adapter in self.module.active_adapters:
-                if active_adapter not in self.module.lora_A.keys():
-                    continue
-                lora_A = self.module.lora_A[active_adapter]
-                lora_B = self.module.lora_B[active_adapter]
-                dropout = self.module.lora_dropout[active_adapter]
-                scaling = self.module.scaling[active_adapter]
-                x = x.to(lora_A.weight.dtype)
-                result = result.clone() + lora_B(lora_A(dropout(x))) * scaling
-
-        result = result.to(previous_dtype)
-        return result
-
-    @staticmethod
-    def replace_forward(module):
-        lora_linear = LoRALinear(module)
-        module.forward = lora_linear.forward
-=======
-    return result
->>>>>>> 555487d8
+    return result