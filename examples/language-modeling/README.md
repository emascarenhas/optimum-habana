<!---
Copyright 2022 The HuggingFace Team. All rights reserved.

Licensed under the Apache License, Version 2.0 (the "License");
you may not use this file except in compliance with the License.
You may obtain a copy of the License at

    http://www.apache.org/licenses/LICENSE-2.0

Unless required by applicable law or agreed to in writing, software
distributed under the License is distributed on an "AS IS" BASIS,
WITHOUT WARRANTIES OR CONDITIONS OF ANY KIND, either express or implied.
See the License for the specific language governing permissions and
limitations under the License.
-->

# Language Model Training

Fine-tuning (or training from scratch) the library models for language modeling on a text dataset.
GPT-2 is trained or fine-tuned using a causal language modeling (CLM) loss while ALBERT, BERT, DistilBERT and RoBERTa are trained or fine-tuned using a masked language modeling (MLM) loss. You can find more information about the differences between those objectives in our [model summary](https://huggingface.co/transformers/model_summary.html).

The following examples will run on datasets hosted on our [hub](https://huggingface.co/datasets) or with your own
text files for training and validation. We give examples of both below.

## Requirements

First, you should install the requirements:
```bash
pip install -r requirements.txt
```

## GPT2/GPT-J/GPT-NeoX and causal language modeling

The following examples fine-tune GPT-2, GPT-J-6B and GPT-NeoX-20B on WikiText-2. We're using the raw WikiText-2 (no tokens were replaced before the tokenization). The loss here is the one of causal language modeling.


### Single-card Training (GPT2)

```bash
python run_clm.py \
    --model_name_or_path gpt2 \
    --dataset_name wikitext \
    --dataset_config_name wikitext-2-raw-v1 \
    --per_device_train_batch_size 4 \
    --per_device_eval_batch_size 4 \
    --do_train \
    --do_eval \
    --output_dir /tmp/test-clm \
    --gaudi_config_name Habana/gpt2 \
    --use_habana \
    --use_lazy_mode \
    --use_hpu_graphs_for_inference \
    --throughput_warmup_steps 3
```

This takes about 13 minutes to train on a single HPU. It reaches
a perplexity of about 20.9963 once fine-tuned on the dataset.

To run on your own training and validation files, use the following command:

```bash
python run_clm.py \
    --model_name_or_path gpt2 \
    --train_file path_to_train_file \
    --validation_file path_to_validation_file \
    --per_device_train_batch_size 8 \
    --per_device_eval_batch_size 8 \
    --do_train \
    --do_eval \
    --output_dir /tmp/test-clm \
    --gaudi_config_name Habana/gpt2 \
    --use_habana \
    --use_lazy_mode \
    --use_hpu_graphs_for_inference \
    --throughput_warmup_steps 3
```


### Multi-card Training (GPT2)

```bash
python ../gaudi_spawn.py \
    --world_size 8 --use_mpi run_clm.py \
    --model_name_or_path gpt2 \
    --dataset_name wikitext \
    --dataset_config_name wikitext-2-raw-v1 \
    --per_device_train_batch_size 4 \
    --per_device_eval_batch_size 4 \
    --do_train \
    --do_eval \
    --output_dir /tmp/test-clm \
    --gaudi_config_name Habana/gpt2 \
    --use_habana \
    --use_lazy_mode \
    --use_hpu_graphs_for_inference \
    --gradient_checkpointing \
    --use_cache False \
    --throughput_warmup_steps 3
```

This takes about 4 minutes to train on 8 HPUs. It reaches
a perplexity of 21.7968 once fine-tuned on the dataset.


### Multi-card Training with Deepspeed (GPT-J)

The following command triggers the fine-tuning of [GPT-J-6B](https://huggingface.co/EleutherAI/gpt-j-6b) on WikiText-2 with DeepSpeed ZeRO-2.
Fine tuning on 8 HPU cards takes around 6 minutes with a batch size of 32 (4 per device).
It reaches a perplexity of 14.011.

```bash
python ../gaudi_spawn.py \
    --world_size 8 --use_deepspeed run_clm.py \
    --model_name_or_path EleutherAI/gpt-j-6b \
    --dataset_name wikitext \
    --dataset_config_name wikitext-2-raw-v1 \
    --per_device_train_batch_size 16 \
    --per_device_eval_batch_size 4 \
    --do_train \
    --do_eval \
    --output_dir /tmp/test-clm-xl-1 \
    --gaudi_config_name Habana/gpt2 \
    --use_habana \
    --use_lazy_mode \
    --gradient_checkpointing \
    --use_hpu_graphs_for_inference \
    --throughput_warmup_steps 3 \
    --deepspeed path_for_deepspeed_config
```

This example has been validated with the following DeepSpeed ZeRO-2 config: https://github.com/huggingface/optimum-habana/blob/main/tests/configs/deepspeed_zero_2.json


## Multi-Node Training with Deepspeed (GPT-NeoX)

The following command triggers the fine-tuning of [GPT-NeoX-20B](https://huggingface.co/EleutherAI/gpt-neox-20b) on WikiText-2 with Deepspeed ZeRO-2.
Fine-tuning on 16 HPU cards (2 Gaudi2 nodes) takes around 9 minutes with a batch size of 32 (2 per device).
It reaches a perplexity of 10.469.

> Please refer to [this page](https://github.com/huggingface/optimum-habana/tree/main/examples/multi-node-training) for performing multi-node training properly.

```bash
python ../gaudi_spawn.py \
    --hostfile path_to_my_hostfile --use_deepspeed run_clm.py \
    --model_name_or_path EleutherAI/gpt-neox-20b \
    --dataset_name wikitext \
    --dataset_config_name wikitext-2-raw-v1 \
    --per_device_train_batch_size 2\
    --per_device_eval_batch_size 2 \
    --do_train \
    --do_eval \
    --output_dir /tmp/test-clm-xl-bs2 \
    --gaudi_config_name Habana/gpt2 \
    --use_habana \
    --use_lazy_mode \
    --gradient_checkpointing \
    --use_hpu_graphs_for_inference \
    --throughput_warmup_steps 3 \
    --deepspeed path_for_deepspeed_config
```

This example has been validated with the following DeepSpeed ZeRO-2 config: https://github.com/huggingface/optimum-habana/blob/main/tests/configs/deepspeed_zero_2.json


## RoBERTa/BERT/DistilBERT and masked language modeling

The following examples fine-tune RoBERTa on WikiText-2. Here too, we're using the raw WikiText-2. The loss is different as BERT/RoBERTa have a bidirectional mechanism; we're therefore using the same loss that was used during their pre-training: masked language modeling.
Following the RoBERTa paper, we use dynamic masking rather than static masking. The model may, therefore,
converge slightly slower (over-fitting takes more epochs).


### Single-card Training

```bash
python run_mlm.py \
    --model_name_or_path roberta-base \
    --dataset_name wikitext \
    --dataset_config_name wikitext-2-raw-v1 \
    --per_device_train_batch_size 8 \
    --per_device_eval_batch_size 8 \
    --do_train \
    --do_eval \
    --output_dir /tmp/test-mlm \
    --use_habana \
    --use_lazy_mode \
    --use_hpu_graphs_for_inference \
    --gaudi_config_name Habana/roberta-base \
    --throughput_warmup_steps 3 \
    --bf16
```

To run on your own training and validation files, use the following command:

```bash
python run_mlm.py \
    --model_name_or_path roberta-base \
    --train_file path_to_train_file \
    --validation_file path_to_validation_file \
    --per_device_train_batch_size 8 \
    --per_device_eval_batch_size 8 \
    --do_train \
    --do_eval \
    --output_dir /tmp/test-mlm \
    --use_habana \
    --use_lazy_mode \
    --use_hpu_graphs_for_inference \
    --gaudi_config_name Habana/roberta-base \
    --throughput_warmup_steps 3 \
    --bf16
```

If your dataset is organized with one sample per line, you can use the `--line_by_line` flag (otherwise the script
concatenates all texts and then splits them into blocks of the same length).

**Note:** On HPU, you should use the flag `--pad_to_max_length` in conjunction with the `--line_by_line` flag to make sure all your batches have the same length.


### Multi-card Training

```bash
python ../gaudi_spawn.py \
    --world_size 8 --use_mpi run_mlm.py \
    --model_name_or_path roberta-base \
    --dataset_name wikitext \
    --dataset_config_name wikitext-2-raw-v1 \
    --per_device_train_batch_size 8 \
    --per_device_eval_batch_size 8 \
    --do_train \
    --do_eval \
    --output_dir /tmp/test-mlm \
    --use_habana \
    --use_lazy_mode \
    --use_hpu_graphs_for_inference \
    --gaudi_config_name Habana/roberta-base \
    --throughput_warmup_steps 3 \
    --bf16
```


### Training in torch.compile mode
RoBERTa-Large model training in [torch.compile](pytorch.org/tutorials/intermediate/torch_compile_tutorial.html) mode is enabled by applying the following changes to your command,
a) Set the following environment variables `PT_HPU_LAZY_MODE=0` and `PT_ENABLE_INT64_SUPPORT=1`.
b) Run the above commands with `--model_name_or_path roberta-large`, `--use_lazy_mode False` and add `--torch_compile`, `--torch_compile_backend hpu_backend` and remove `--use_hpu_graphs_for_inference` flags.


## Pretraining

You can easily train a model from scratch by replacing `--model_name_or_path my_model_name` by `--config_name my_model_name --tokenizer_name my_model_name`.

For example with GPT2:
```bash
python run_clm.py \
    --config_name gpt2 \
    --tokenizer_name gpt2 \
    --dataset_name wikitext \
    --dataset_config_name wikitext-2-raw-v1 \
    --per_device_train_batch_size 4 \
    --per_device_eval_batch_size 4 \
    --do_train \
    --do_eval \
    --output_dir /tmp/test-clm \
    --gaudi_config_name Habana/gpt2 \
    --use_habana \
    --use_lazy_mode \
    --use_hpu_graphs_for_inference \
    --throughput_warmup_steps 3 \
    --bf16
```


## Using DeepSpeed

Multi-card examples can be simply adapted to be run with DeepSpeed. Here is the CLM example with GPT2-XL:

```bash
python ../gaudi_spawn.py \
    --world_size 8 --use_deepspeed run_clm.py \
    --model_name_or_path gpt2-xl \
    --dataset_name wikitext \
    --dataset_config_name wikitext-2-raw-v1 \
    --per_device_train_batch_size 16 \
    --per_device_eval_batch_size 4 \
    --do_train \
    --do_eval \
    --learning_rate 4e-4 \
    --output_dir /tmp/test-clm \
    --gaudi_config_name Habana/gpt2 \
    --use_habana \
    --use_lazy_mode \
    --use_hpu_graphs_for_inference \
    --gradient_checkpointing \
    --use_cache False \
    --throughput_warmup_steps 3 \
    --deepspeed path_to_my_deepspeed_config
```

You can look at the [documentation](https://huggingface.co/docs/optimum/habana/usage_guides/deepspeed) for more information about how to use DeepSpeed in Optimum Habana.
Here is a DeepSpeed configuration you can use to train your models on Gaudi:
```json
{
    "steps_per_print": 64,
    "train_batch_size": "auto",
    "train_micro_batch_size_per_gpu": "auto",
    "gradient_accumulation_steps": "auto",
    "bf16": {
        "enabled": true
    },
    "gradient_clipping": 1.0,
    "zero_optimization": {
        "stage": 2,
        "overlap_comm": false,
        "reduce_scatter": false,
        "contiguous_gradients": false
    }
}
```

Here is another example with Bloom-7B1:

```bash
DEEPSPEED_HPU_ZERO3_SYNC_MARK_STEP_REQUIRED=1 PT_HPU_MAX_COMPOUND_OP_SYNC=1 PT_HPU_MAX_COMPOUND_OP_SIZE=1 python ../gaudi_spawn.py \
    --world_size 8 --use_deepspeed run_clm.py \
    --model_name_or_path bigscience/bloom-7b1 \
    --dataset_name wikitext \
    --dataset_config_name wikitext-2-raw-v1 \
    --per_device_train_batch_size 8 \
    --do_train \
    --output_dir /tmp/test-clm \
    --gaudi_config_name Habana/roberta-base \
    --use_habana \
    --use_lazy_mode \
    --gradient_checkpointing \
    --use_cache False \
    --throughput_warmup_steps 3 \
    --save_strategy "no" \
    --learning_rate 1e-04 \
    --deepspeed path_to_my_deepspeed_config
```
[This](https://github.com/huggingface/optimum-habana/blob/main/tests/configs/deepspeed_zero_3_gaudi1.json) is a DeepSpeed configuration you can use to train this model on Gaudi1.


## Inference

To run only inference, you can start from the commands above and you just have to remove the training-only arguments such as `--do_train`, `--per_device_train_batch_size`, `--num_train_epochs`, etc...

For instance, you can run inference with GPT2 on the Wikitext dataset on 1 Gaudi card with the following command:
```bash
python run_clm.py \
    --model_name_or_path gpt2 \
    --dataset_name wikitext \
    --dataset_config_name wikitext-2-raw-v1 \
    --per_device_eval_batch_size 4 \
    --do_eval \
    --output_dir /tmp/test-clm \
    --gaudi_config_name Habana/gpt2 \
    --use_habana \
    --use_lazy_mode \
    --use_hpu_graphs_for_inference \
    --bf16
```


## PEFT

### LORA/ADALORA/IA3/LLAMA_ADAPTER

To run LoRA finetuning, you can use `run_lora_clm.py`.
Here are single-/multi-device command examples for Llama1-7B, Falcon-40B, Llama2-70B, Llama3-8B and Llama3-70B.
You can also use multicard version for Falcon-180B:

- Single-card finetuning of Llama1-7B:
```bash
python3 run_lora_clm.py \
    --model_name_or_path huggyllama/llama-7b \
    --dataset_name tatsu-lab/alpaca \
    --bf16 True \
    --output_dir ./model_lora_llama \
    --num_train_epochs 3 \
    --per_device_train_batch_size 16 \
    --eval_strategy "no" \
    --save_strategy "no" \
    --learning_rate 1e-4 \
    --warmup_ratio  0.03 \
    --lr_scheduler_type "constant" \
    --max_grad_norm  0.3 \
    --logging_steps 1 \
    --do_train \
    --do_eval \
    --use_habana \
    --use_lazy_mode \
    --throughput_warmup_steps 3 \
    --lora_rank=8 \
    --lora_alpha=16 \
    --lora_dropout=0.05 \
    --lora_target_modules "q_proj" "v_proj" \
    --dataset_concatenation \
    --max_seq_length 512 \
    --low_cpu_mem_usage True \
    --validation_split_percentage 4 \
    --adam_epsilon 1e-08
```
- Single-card finetuning of Falcon-40B:
```bash
LOWER_LIST=ops_bf16.txt python3 run_lora_clm.py \
    --model_name_or_path tiiuae/falcon-40b \
    --dataset_name timdettmers/openassistant-guanaco \
    --bf16 True \
    --output_dir ./model_lora_falcon \
    --num_train_epochs 3 \
    --per_device_train_batch_size 1 \
    --per_device_eval_batch_size 1 \
    --gradient_accumulation_steps 16 \
    --eval_strategy "no" \
    --save_strategy "no" \
    --learning_rate 3e-4 \
    --max_grad_norm  0.3 \
    --warmup_ratio  0.03 \
    --lr_scheduler_type "constant" \
    --logging_steps 1 \
    --do_train \
    --use_habana \
    --use_lazy_mode \
    --pipelining_fwd_bwd \
    --throughput_warmup_steps 3 \
    --lora_rank=64 \
    --lora_alpha=16 \
    --lora_dropout=0.1 \
    --lora_target_modules "query_key_value" "dense" "dense_h_to_4h" "dense_4h_to_h" \
    --dataset_concatenation \
    --max_seq_length 256 \
    --low_cpu_mem_usage True \
    --adam_epsilon 1e-08 \
    --do_eval \
    --validation_split_percentage 5
```

- Multi-card finetuning of Llama1-7B:
```bash
python ../gaudi_spawn.py \
    --world_size 8 --use_mpi run_lora_clm.py \
    --model_name_or_path huggyllama/llama-7b \
    --dataset_name tatsu-lab/alpaca \
    --bf16 True \
    --output_dir ./model_lora_llama_ddp \
    --num_train_epochs 3 \
    --per_device_train_batch_size 8 \
    --gradient_accumulation_steps 2 \
    --eval_strategy "no" \
    --save_strategy "no" \
    --learning_rate 3e-4 \
    --warmup_ratio  0.03 \
    --lr_scheduler_type "constant" \
    --max_grad_norm  0.3 \
    --logging_steps 1 \
    --do_train \
    --do_eval \
    --use_habana \
    --use_lazy_mode \
    --throughput_warmup_steps 3 \
    --lora_rank=8 \
    --lora_alpha=16 \
    --lora_dropout=0.05 \
    --lora_target_modules "q_proj" "v_proj" \
    --dataset_concatenation \
    --max_seq_length 512 \
    --ddp_bucket_cap_mb 50 \
    --adam_epsilon 1e-08 \
    --validation_split_percentage 4 \
    --low_cpu_mem_usage True
```

- Multi-card finetuning of Llama2-7B with FP8:
```bash
LOWER_LIST=ops_bf16.txt python ../gaudi_spawn.py \
	--world_size 8 --use_mpi run_lora_clm.py \
	--model_name_or_path meta-llama/Llama-2-7b-hf \
	--dataset_name tatsu-lab/alpaca \
	--bf16 True \
	--output_dir ./model_lora_llama \
	--num_train_epochs 3 \
	--per_device_train_batch_size 16 \
	--gradient_accumulation_steps 1 \
	--eval_strategy "no" \
	--save_strategy "no" \
	--learning_rate 3e-4 \
	--warmup_ratio 0.03 \
	--lr_scheduler_type "constant" \
	--max_grad_norm 0.3 \
	--logging_steps 20 \
	--do_train \
	--do_eval \
	--use_habana \
	--use_lazy_mode \
	--throughput_warmup_steps 18 \
	--lora_rank=8 \
	--lora_alpha=16 \
	--lora_dropout=0.05 \
	--lora_target_modules "q_proj" "v_proj" \
	--dataset_concatenation \
	--max_seq_length 512 \
	--ddp_bucket_cap_mb 50 \
	--adam_epsilon 1e-08 \
	--validation_split_percentage 10 \
	--low_cpu_mem_usage True \
	--pipelining_fwd_bwd \
	--fp8 True
```

- Multi-card finetuning of codegen-16B-mono:
```bash
python ../gaudi_spawn.py \
    --world_size 8 --use_mpi run_lora_clm.py \
    --model_name_or_path Salesforce/codegen-16B-mono \
    --dataset_name b-mc2/sql-create-context \
    --sql_prompt \
    --bf16 True \
    --output_dir ./finetuned-models/codegen-finetune-on-sql-create-context-hpu8-lora8-bs4 \
    --num_train_epochs 5 \
    --per_device_train_batch_size 4 \
    --per_device_eval_batch_size 4 \
    --eval_strategy "no" \
    --save_strategy "no" \
    --learning_rate 1e-4 \
    --logging_steps 1 \
    --dataset_concatenation \
    --do_train \
    --use_habana \
    --use_lazy_mode \
    --throughput_warmup_steps 3 \
    --use_hpu_graphs_for_inference \
    --lora_target_modules "qkv_proj" \
    --lora_rank 8 \
    --do_eval \
    --validation_split_percentage 10 \
    --use_cache False
```

- Multi-card finetuning of Falcon-40B:
```bash
LOWER_LIST=ops_bf16.txt python3 ../gaudi_spawn.py \
    --world_size 8 --use_mpi run_lora_clm.py \
    --model_name_or_path tiiuae/falcon-40b \
    --dataset_name timdettmers/openassistant-guanaco \
    --bf16 True \
    --output_dir ./model_lora_falcon_ddp \
    --num_train_epochs 3 \
    --per_device_train_batch_size 1 \
    --per_device_eval_batch_size 1 \
    --gradient_accumulation_steps 16 \
    --eval_strategy "no" \
    --save_strategy "no" \
    --learning_rate 4e-4 \
    --max_grad_norm  0.3 \
    --warmup_ratio  0.03 \
    --lr_scheduler_type "constant" \
    --logging_steps 1 \
    --do_train \
    --use_habana \
    --use_lazy_mode \
    --pipelining_fwd_bwd \
    --throughput_warmup_steps 3 \
    --lora_rank=64 \
    --lora_alpha=16 \
    --lora_dropout=0.1 \
    --lora_target_modules "query_key_value" "dense" "dense_h_to_4h" "dense_4h_to_h" \
    --dataset_concatenation \
    --max_seq_length 256 \
    --ddp_bucket_cap_mb 50 \
    --adam_epsilon 1e-08 \
    --do_eval \
    --low_cpu_mem_usage True \
    --validation_split_percentage 6
```

- Multi-card finetuning of Llama2-70B with DeepSpeed ZeRO-3 optimization, LoRA and FP8 precision:

  > The following command requires Habana DeepSpeed 1.13.0 or later.

```bash
PT_HPU_MAX_COMPOUND_OP_SIZE=10 \
python3 ../gaudi_spawn.py --use_deepspeed  --world_size 8  run_lora_clm.py \
  --model_name_or_path meta-llama/Llama-2-70b-hf \
  --deepspeed llama2_ds_zero3_config.json \
  --dataset_name tatsu-lab/alpaca \
  --bf16 True \
  --output_dir ./lora_out \
  --num_train_epochs 2 \
  --max_seq_len 2048 \
  --per_device_train_batch_size 10 \
  --per_device_eval_batch_size 1 \
  --gradient_checkpointing \
  --eval_strategy epoch \
  --eval_delay 2 \
  --save_strategy no \
  --learning_rate 0.0018 \
  --warmup_ratio 0.03 \
  --lr_scheduler_type "cosine" \
  --logging_steps 1 \
  --dataset_concatenation \
  --attn_softmax_bf16 True \
  --do_train \
  --do_eval \
  --use_habana \
  --use_lazy_mode \
  --pipelining_fwd_bwd \
  --throughput_warmup_steps 3 \
  --lora_rank 4 \
  --lora_target_modules "q_proj" "v_proj" "k_proj" "o_proj" \
  --validation_split_percentage 4 \
  --use_flash_attention True \
  --flash_attention_causal_mask True \
  --fp8 True
```

- Multi-card finetuning of Llama2-70B with FSDP and LoRA:

```bash
LOWER_LIST=ops_bf16.txt PT_HPU_LAZY_MODE=0 \
python3 ../gaudi_spawn.py --world_size 8 --use_mpi run_lora_clm.py \
  --model_name_or_path meta-llama/Llama-2-70b-hf \
  --dataset_name tatsu-lab/alpaca \
  --bf16 True \
  --output_dir ./lora_out \
  --max_seq_len 2048 \
  --gradient_checkpointing \
  --per_device_train_batch_size 5 \
  --save_strategy no \
  --learning_rate 0.0004 \
  --warmup_ratio 0.03 \
  --lr_scheduler_type "constant" \
  --logging_steps 1 \
  --dataset_concatenation \
  --do_train \
  --use_habana \
  --throughput_warmup_steps 3 \
  --lora_rank 4 \
  --lora_target_modules "q_proj" "v_proj" "k_proj" "o_proj" \
  --attn_softmax_bf16 True \
  --validation_split_percentage 4 \
  --use_lazy_mode False \
  --fsdp_config fsdp_config.json \
  --fsdp auto_wrap \
  --num_train_epochs 2 \
  --eval_strategy epoch \
  --per_device_eval_batch_size 1 \
  --eval_delay 2 \
  --do_eval \
  --pipelining_fwd_bwd False \
  --use_fused_rope False \
  --torch_compile_backend hpu_backend \
  --torch_compile \
  --gradient_accumulation_steps 2 \
  --use_flash_attention True \
  --flash_attention_causal_mask True
```

- Multi-card finetuning of Falcon-180B:
  - Falcon-180B example command saves only the LoRA parameters at end
  - For inference we need to merge the pretrained model and LoRA weights
```bash
DEEPSPEED_HPU_ZERO3_SYNC_MARK_STEP_REQUIRED=1 LOWER_LIST=ops_bf16.txt python3 ../gaudi_spawn.py \
    --world_size 8 --use_deepspeed run_lora_clm.py \
    --model_name_or_path tiiuae/falcon-180B \
    --dataset_name timdettmers/openassistant-guanaco \
    --bf16 True \
    --output_dir ./model_lora_falcon_ddp \
    --num_train_epochs 3 \
    --per_device_train_batch_size 1 \
    --per_device_eval_batch_size 1 \
    --gradient_accumulation_steps 16 \
    --eval_strategy "no" \
    --save_strategy "no" \
    --learning_rate 4e-4 \
    --max_grad_norm  0.3 \
    --warmup_ratio  0.03 \
    --lr_scheduler_type "constant" \
    --logging_steps 1 \
    --do_train \
    --use_habana \
    --use_lazy_mode \
    --pipelining_fwd_bwd \
    --throughput_warmup_steps 3 \
    --lora_rank=64 \
    --lora_alpha=16 \
    --lora_dropout=0.1 \
    --lora_target_modules "query_key_value" "dense" "dense_h_to_4h" "dense_4h_to_h" \
    --dataset_concatenation \
    --max_seq_length 256 \
    --adam_epsilon 1e-08 \
    --do_eval \
    --validation_split_percentage 5 \
    --deepspeed ds_falcon_180b_z3.json
```
Default `peft_type` is `lora`, you could enable adalora or ia3 using `--peft_type adalora` or `--peft_type ia3`, or enable llama-adapter for llama model using `--peft_type llama-adapter`.

#### Custom Files

To run on your own training and validation files, use the following command:

```bash
python run_lora_clm.py \
    --model_name_or_path bigcode/starcoder \
    --train_file path_to_train_file \
    --validation_file path_to_validation_file \
    --per_device_train_batch_size 8 \
    --per_device_eval_batch_size 8 \
    --do_train \
    --do_eval \
    --output_dir /tmp/test-lora-clm \
    --bf16 \
    --use_habana \
    --use_lazy_mode \
    --use_hpu_graphs_for_inference \
    --dataset_concatenation \
    --throughput_warmup_steps 3
```

The format of the jsonlines files (with extensions .json or .jsonl) is expected to be

```json
{"text": "<text>"}
{"text": "<text>"}
{"text": "<text>"}
{"text": "<text>"}
```

The format of the text files (with extensions .text or .txt) is expected to be

```json
"<text>"
"<text>"
"<text>"
"<text>"
```

> Note: When using both custom files i.e `--train_file` and `--validation_file`, all files are expected to be of the same type i.e json or text.

### Prompt/Prefix/P-tuning

To run prompt tuning finetuning, you can use `run_prompt_tuning_clm.py`.
Here are single-/multi-device command examples for Llama2-7B:
- single-card finetuning of meta-llama/Llama-2-7b-hf with dataset "ought/raft" and config "twitter_complaints":
```bash
python3 run_prompt_tuning_clm.py \
    --model_name_or_path meta-llama/Llama-2-7b-hf \
    --output_dir prompt_tuning_out \
    --bf16 True \
    --report_to=none \
    --per_device_train_batch_size 1 \
    --per_device_eval_batch_size 1 \
    --gradient_accumulation_steps 1 \
    --low_cpu_mem_usage True \
    --logging_steps 1 \
    --do_train \
    --num_train_epochs 50 \
    --do_eval  \
    --use_habana  \
    --use_lazy_mode
```

- multi-card finetuning of meta-llama/Llama-2-7b-hf with dataset "ought/raft" and config "twitter_complaints":
```bash
python3 ../gaudi_spawn.py \
    --world_size 8 --use_mpi run_prompt_tuning_clm.py \
    --model_name_or_path meta-llama/Llama-2-7b-hf \
    --output_dir prompt_tuning_out \
    --bf16 True \
    --report_to=none \
    --per_device_train_batch_size 1 \
    --per_device_eval_batch_size 1 \
    --gradient_accumulation_steps 1 \
    --low_cpu_mem_usage True \
    --logging_steps 1 \
    --do_train \
    --num_train_epochs 50 \
    --do_eval  \
    --use_habana  \
    --use_lazy_mode
```
Default `peft_type` is `prompt_tuning`, you could enable prefix-tuning or p-tuning using `--peft_type prefix_tuning` or `--peft_type p_tuning`.

Use the prompt finetuned model for text-generation:
```bash
python3 ../text-generation/run_generation.py \
    --model_name_or_path meta-llama/Llama-2-7b-hf  \
    --max_new_tokens 128 \
    --bf16 \
    --use_kv_cache \
    --batch_size 1 \
    --use_hpu_graphs \
    --ignore_eos \
    --peft_model prompt_tuning_out \
    --prompt "@SEPTA_SOCIAL Ok. Thanks. Label :"

```
### Multitask Prompt/Poly seq2seq tuning

To run multitask prompt seq2seq finetuning, you can use `run_multitask_prompt_tuning.py`.
<<<<<<< HEAD
Here is multi-device command example for google/flan-t5-base
=======
Here is a multi-device command example for [google/flan-t5-base](https://huggingface.co/google/flan-t5-base):
>>>>>>> 6efef096
```bash
python3 ../gaudi_spawn.py --world_size 8 --use_mpi run_multitask_prompt_tuning.py \
    --model_name_or_path google/flan-t5-base \
    --do_train \
    --report_to=none \
    --num_train_epochs 3 \
    --output_dir out_multi_peft \
    --use_habana \
    --use_lazy_mode \
    --evaluation_strategy "steps" \
    --eval_steps 500 \
    --save_strategy "no" \
    --learning_rate 1e-4  \
    --per_device_train_batch_size 8 \
    --per_device_eval_batch_size 8 \
    --use_hpu_graphs_for_inference \
    --use_hpu_graphs_for_training \
    --bf16
```

To run poly seq2seq finetuning, you can use `peft_poly_seq2seq_with_generate.py`.
<<<<<<< HEAD
Here is multi-device command example for google/flan-t5-xl
=======
Here is a multi-device command example for [google/flan-t5-xl](https://huggingface.co/google/flan-t5-xl):
>>>>>>> 6efef096
```bash
python3 ../gaudi_spawn.py --world_size 8 --use_mpi peft_poly_seq2seq_with_generate.py \
    --model_name_or_path google/flan-t5-xl \
    --do_train \
    --report_to=none \
    --num_train_epochs 1 \
    --output_dir out_poly \
    --use_habana \
    --use_lazy_mode \
    --evaluation_strategy "epoch" \
    --logging_strategy "epoch" \
    --save_strategy "no" \
    --learning_rate 5e-5  \
    --per_device_train_batch_size 8 \
    --per_device_eval_batch_size 4 \
    --bf16 \
    --use_hpu_graphs_for_inference \
    --use_hpu_graphs_for_training
```


## Streaming

To use the streaming dataset mode which can be very useful for large datasets, add `--streaming` with `--max_steps` specified in the command line. This is supported by `run_mlm.py` and `run_clm.py`.

For example:
```bash
python run_clm.py \
    --model_name_or_path gpt2 \
    --dataset_name wikitext \
    --dataset_config_name wikitext-2-raw-v1 \
    --per_device_train_batch_size 4 \
    --per_device_eval_batch_size 4 \
    --do_train \
    --output_dir /tmp/test-clm \
    --gaudi_config_name Habana/gpt2 \
    --use_habana \
    --use_lazy_mode \
    --use_hpu_graphs_for_inference \
    --throughput_warmup_steps 3 \
    --streaming \
    --max_steps 1000 \
    --do_eval
```


## Creating a model on the fly

When training a model from scratch, configuration values may be overridden with the help of `--config_overrides`:

```bash
python run_clm.py \
    --model_type gpt2 \
    --tokenizer_name gpt2 \
    --config_overrides="n_embd=1024,n_head=16,n_layer=48,n_positions=1024" \
    --dataset_name wikitext \
    --dataset_config_name wikitext-2-raw-v1 \
    --per_device_train_batch_size 2 \
    --per_device_eval_batch_size 2 \
    --do_train \
    --do_eval \
    --gradient_checkpointing \
    --use_cache False \
    --output_dir /tmp/test-clm \
    --use_habana \
    --use_lazy_mode \
    --use_hpu_graphs_for_inference \
    --gaudi_config_name Habana/gpt2 \
    --throughput_warmup_steps 3
```

<!-- This feature is only available in `run_clm.py` and `run_mlm.py`. -->


## Low Cpu Memory Usage

To use low cpu memory mode which can be very useful for LLM, add `--low_cpu_mem_usage` to the command line.<|MERGE_RESOLUTION|>--- conflicted
+++ resolved
@@ -796,11 +796,7 @@
 ### Multitask Prompt/Poly seq2seq tuning
 
 To run multitask prompt seq2seq finetuning, you can use `run_multitask_prompt_tuning.py`.
-<<<<<<< HEAD
-Here is multi-device command example for google/flan-t5-base
-=======
 Here is a multi-device command example for [google/flan-t5-base](https://huggingface.co/google/flan-t5-base):
->>>>>>> 6efef096
 ```bash
 python3 ../gaudi_spawn.py --world_size 8 --use_mpi run_multitask_prompt_tuning.py \
     --model_name_or_path google/flan-t5-base \
@@ -822,11 +818,7 @@
 ```
 
 To run poly seq2seq finetuning, you can use `peft_poly_seq2seq_with_generate.py`.
-<<<<<<< HEAD
-Here is multi-device command example for google/flan-t5-xl
-=======
 Here is a multi-device command example for [google/flan-t5-xl](https://huggingface.co/google/flan-t5-xl):
->>>>>>> 6efef096
 ```bash
 python3 ../gaudi_spawn.py --world_size 8 --use_mpi peft_poly_seq2seq_with_generate.py \
     --model_name_or_path google/flan-t5-xl \
