--- conflicted
+++ resolved
@@ -358,7 +358,6 @@
 --reuse_cache \
 --trim_logits \
 ```
-<<<<<<< HEAD
 
 Here is an example to measure the tensor quantization statistics on phi-2 with 1 card:
 
@@ -386,12 +385,8 @@
 --bf16 \
 --trim_logits \
 --reuse_cache \
---fp8
-```
-
-`--fp8` is required to enable quantization in fp8.
-=======
->>>>>>> 0a5272a2
+```
+
 
 
 ### Using Habana Flash Attention
